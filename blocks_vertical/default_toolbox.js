--- conflicted
+++ resolved
@@ -536,26 +536,18 @@
     '<block type="extension_wedo_hat" id="extension_wedo_hat"></block>' +
     '<block type="extension_wedo_boolean" id="extension_wedo_boolean"></block>' +
     '<block type="extension_wedo_tilt_reporter" id="extension_wedo_reporter">' +
-<<<<<<< HEAD
-      '<value name="TILT">'+
-        '<shadow type="extension_wedo_tilt_menu"></shadow>'+
-      '</value>'+
-    '</block>'+
-    '<block type="extension_music_reporter" id="extension_music_reporter"></block>'+
-    '<block type="extension_microbit_display" id="extension_microbit_display">'+
-      '<value name="MATRIX">'+
-        '<shadow type="matrix">'+
-          '<field name="MATRIX">4540074</field>'+
-        '</shadow>'+
-      '</value>'+
-    '</block>'+
-  '</category>'+
-=======
       '<value name="TILT">' +
         '<shadow type="extension_wedo_tilt_menu"></shadow>' +
       '</value>' +
     '</block>' +
     '<block type="extension_music_reporter" id="extension_music_reporter"></block>' +
-  '</category>' +
->>>>>>> 7fbf9972
+    '<block type="extension_music_reporter" id="extension_music_reporter"></block>' +
+    '<block type="extension_microbit_display" id="extension_microbit_display">' +
+      '<value name="MATRIX">' +
+        '<shadow type="matrix">' +
+          '<field name="MATRIX">4540074</field>' +
+        '</shadow>' +
+      '</value>' +
+    '</block>' +
+  '</category>' +
   '</xml>';