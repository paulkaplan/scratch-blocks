/**
 * @license
 * Visual Blocks Editor
 *
 * Copyright 2011 Google Inc.
 * https://developers.google.com/blockly/
 *
 * Licensed under the Apache License, Version 2.0 (the "License");
 * you may not use this file except in compliance with the License.
 * You may obtain a copy of the License at
 *
 *   http://www.apache.org/licenses/LICENSE-2.0
 *
 * Unless required by applicable law or agreed to in writing, software
 * distributed under the License is distributed on an "AS IS" BASIS,
 * WITHOUT WARRANTIES OR CONDITIONS OF ANY KIND, either express or implied.
 * See the License for the specific language governing permissions and
 * limitations under the License.
 */

/**
 * @fileoverview Functions for injecting Blockly into a web page.
 * @author fraser@google.com (Neil Fraser)
 */
'use strict';

goog.provide('Blockly.inject');

goog.require('Blockly.Css');
goog.require('Blockly.Options');
goog.require('Blockly.WorkspaceSvg');
goog.require('Blockly.DragSurfaceSvg');
goog.require('Blockly.DropDownDiv');
goog.require('goog.dom');
goog.require('goog.ui.Component');
goog.require('goog.userAgent');

/**
 * Radius of stack glow, in px.
 * @type {number}
 * @const
 */
Blockly.STACK_GLOW_RADIUS = 1;

/**
 * Inject a Blockly editor into the specified container element (usually a div).
 * @param {!Element|string} container Containing element, or its ID,
 *     or a CSS selector.
 * @param {Object=} opt_options Optional dictionary of options.
 * @return {!Blockly.Workspace} Newly created main workspace.
 */
Blockly.inject = function(container, opt_options) {
  if (goog.isString(container)) {
    container = document.getElementById(container) ||
        document.querySelector(container);
  }
  // Verify that the container is in document.
  if (!goog.dom.contains(document, container)) {
    throw 'Error: container is not in current document.';
  }
  var options = new Blockly.Options(opt_options || {});

  // Add the relative wrapper. This is for positioning the drag surface exactly
  // on top of the blockly SVG. Without this, top positioning of the drag surface
  // is always off by a few pixels.
  var relativeWrapper = goog.dom.createDom('div', 'blocklyRelativeWrapper');
  container.appendChild(relativeWrapper);

  var svg = Blockly.createDom_(relativeWrapper, options);
  var dragSurface = new Blockly.DragSurfaceSvg(relativeWrapper);
  dragSurface.createDom();
  var workspace = Blockly.createMainWorkspace_(svg, options, dragSurface);
  Blockly.init_(workspace);
  workspace.markFocused();
  Blockly.bindEvent_(svg, 'focus', workspace, workspace.markFocused);
  return workspace;
};

/**
 * Create the SVG image.
 * @param {!Element} container Containing element.
 * @param {!Blockly.Options} options Dictionary of options.
 * @return {!Element} Newly created SVG image.
 * @private
 */
Blockly.createDom_ = function(container, options) {
  // Sadly browsers (Chrome vs Firefox) are currently inconsistent in laying
  // out content in RTL mode.  Therefore Blockly forces the use of LTR,
  // then manually positions content in RTL as needed.
  container.setAttribute('dir', 'LTR');
  // Closure can be trusted to create HTML widgets with the proper direction.
  goog.ui.Component.setDefaultRightToLeft(options.RTL);

  // Load CSS.
  Blockly.Css.inject(options.hasCss, options.pathToMedia);

  // Build the SVG DOM.
  var svg = Blockly.createSvgElement('svg', {
    'xmlns': 'http://www.w3.org/2000/svg',
    'xmlns:html': 'http://www.w3.org/1999/xhtml',
    'xmlns:xlink': 'http://www.w3.org/1999/xlink',
    'version': '1.1',
    'class': 'blocklySvg'
  }, container);
  var defs = Blockly.createSvgElement('defs', {}, svg);
  var rnd = String(Math.random()).substring(2);

  // Using a dilate distorts the block shape.
  // Instead use a gaussian blur, and then set all alpha to 1 with a transfer.
  var stackGlowFilter = Blockly.createSvgElement('filter',
      {'id': 'blocklyStackGlowFilter',
        'height': '160%', 'width': '180%', y: '-30%', x: '-40%'}, defs);
  Blockly.createSvgElement('feGaussianBlur',
      {'in': 'SourceGraphic',
      'stdDeviation': Blockly.STACK_GLOW_RADIUS}, stackGlowFilter);
  // Set all gaussian blur pixels to 1 opacity before applying flood
  var componentTransfer = Blockly.createSvgElement('feComponentTransfer', {'result': 'outBlur'}, stackGlowFilter);
  Blockly.createSvgElement('feFuncA',
      {'type': 'table', 'tableValues': '0' + ' 1'.repeat(16)}, componentTransfer);
  // Color the highlight
  Blockly.createSvgElement('feFlood',
      {'flood-color': Blockly.Colours.stackGlow,
       'flood-opacity': Blockly.Colours.stackGlowOpacity, 'result': 'outColor'}, stackGlowFilter);
  Blockly.createSvgElement('feComposite',
      {'in': 'outColor', 'in2': 'outBlur',
       'operator': 'in', 'result': 'outGlow'}, stackGlowFilter);
  Blockly.createSvgElement('feComposite',
      {'in': 'SourceGraphic', 'in2': 'outGlow', 'operator': 'over'}, stackGlowFilter);

  var disabledPattern = Blockly.createSvgElement('pattern',
      {'id': 'blocklyDisabledPattern' + rnd,
       'patternUnits': 'userSpaceOnUse',
       'width': 10, 'height': 10}, defs);
  Blockly.createSvgElement('rect',
      {'width': 10, 'height': 10, 'fill': '#aaa'}, disabledPattern);
  Blockly.createSvgElement('path',
      {'d': 'M 0 0 L 10 10 M 10 0 L 0 10', 'stroke': '#cc0'}, disabledPattern);
  options.disabledPatternId = disabledPattern.id;

  var gridPattern = Blockly.createSvgElement('pattern',
      {'id': 'blocklyGridPattern' + rnd,
       'patternUnits': 'userSpaceOnUse'}, defs);
  if (options.gridOptions['length'] > 0 && options.gridOptions['spacing'] > 0) {
    Blockly.createSvgElement('line',
        {'stroke': options.gridOptions['colour']},
        gridPattern);
    if (options.gridOptions['length'] > 1) {
      Blockly.createSvgElement('line',
          {'stroke': options.gridOptions['colour']},
          gridPattern);
    }
    // x1, y1, x1, x2 properties will be set later in updateGridPattern_.
  }
  options.gridPattern = gridPattern;
  return svg;
};

/**
 * Create a main workspace and add it to the SVG.
 * @param {!Element} svg SVG element with pattern defined.
 * @param {!Blockly.Options} options Dictionary of options.
 * @param {!Blockly.DragSurfaceSvg} dragSurface Drag surface SVG for the workspace.
 * @return {!Blockly.Workspace} Newly created main workspace.
 * @private
 */
Blockly.createMainWorkspace_ = function(svg, options, dragSurface) {
  options.parentWorkspace = null;
  options.getMetrics = Blockly.getMainWorkspaceMetrics_;
  options.setMetrics = Blockly.setMainWorkspaceMetrics_;
  var mainWorkspace = new Blockly.WorkspaceSvg(options, dragSurface);
  mainWorkspace.scale = options.zoomOptions.startScale;
  svg.appendChild(mainWorkspace.createDom('blocklyMainBackground'));
  // A null translation will also apply the correct initial scale.
  mainWorkspace.translate(0, 0);
  mainWorkspace.markFocused();

  if (!options.readOnly && !options.hasScrollbars) {
    var workspaceChanged = function() {
      if (Blockly.dragMode_ == Blockly.DRAG_NONE) {
        var metrics = mainWorkspace.getMetrics();
        var edgeLeft = metrics.viewLeft + metrics.absoluteLeft;
        var edgeTop = metrics.viewTop + metrics.absoluteTop;
        if (metrics.contentTop < edgeTop ||
            metrics.contentTop + metrics.contentHeight >
            metrics.viewHeight + edgeTop ||
            metrics.contentLeft <
                (options.RTL ? metrics.viewLeft : edgeLeft) ||
            metrics.contentLeft + metrics.contentWidth > (options.RTL ?
                metrics.viewWidth : metrics.viewWidth + edgeLeft)) {
          // One or more blocks may be out of bounds.  Bump them back in.
          var MARGIN = 25;
          var blocks = mainWorkspace.getTopBlocks(false);
          for (var b = 0, block; block = blocks[b]; b++) {
            var blockXY = block.getRelativeToSurfaceXY();
            var blockHW = block.getHeightWidth();
            // Bump any block that's above the top back inside.
            var overflowTop = edgeTop + MARGIN - blockHW.height - blockXY.y;
            if (overflowTop > 0) {
              block.moveBy(0, overflowTop);
            }
            // Bump any block that's below the bottom back inside.
            var overflowBottom =
                edgeTop + metrics.viewHeight - MARGIN - blockXY.y;
            if (overflowBottom < 0) {
              block.moveBy(0, overflowBottom);
            }
            // Bump any block that's off the left back inside.
            var overflowLeft = MARGIN + edgeLeft -
                blockXY.x - (options.RTL ? 0 : blockHW.width);
            if (overflowLeft > 0) {
              block.moveBy(overflowLeft, 0);
            }
            // Bump any block that's off the right back inside.
            var overflowRight = edgeLeft + metrics.viewWidth - MARGIN -
                blockXY.x + (options.RTL ? blockHW.width : 0);
            if (overflowRight < 0) {
              block.moveBy(overflowRight, 0);
            }
          }
        }
      }
    };
    mainWorkspace.addChangeListener(workspaceChanged);
  }
  // The SVG is now fully assembled.
  Blockly.svgResize(mainWorkspace);
  Blockly.WidgetDiv.createDom();
  Blockly.DropDownDiv.createDom();
  Blockly.Tooltip.createDom();
  return mainWorkspace;
};

/**
 * Initialize Blockly with various handlers.
 * @param {!Blockly.Workspace} mainWorkspace Newly created main workspace.
 * @private
 */
Blockly.init_ = function(mainWorkspace) {
  var options = mainWorkspace.options;
  var svg = mainWorkspace.getParentSvg();

  // Supress the browser's context menu.
  Blockly.bindEvent_(svg, 'contextmenu', null,
      function(e) {
        if (!Blockly.isTargetInput_(e)) {
          e.preventDefault();
        }
      });

  Blockly.bindEvent_(window, 'resize', null,
      function() {
        Blockly.hideChaff(true);
        Blockly.asyncSvgResize(mainWorkspace);
      });

  Blockly.inject.bindDocumentEvents_();

  if (options.languageTree) {
    if (mainWorkspace.toolbox_) {
      mainWorkspace.toolbox_.init(mainWorkspace);
    } else if (mainWorkspace.flyout_) {
      // Build a fixed flyout with the root blocks.
      mainWorkspace.flyout_.init(mainWorkspace);
      mainWorkspace.flyout_.show(options.languageTree.childNodes);
      // Translate the workspace to avoid the fixed flyout.
      if (options.horizontalLayout) {
        mainWorkspace.scrollY = mainWorkspace.flyout_.height_;
        if (options.toolboxPosition == Blockly.TOOLBOX_AT_BOTTOM) {
          mainWorkspace.scrollY *= -1;
        }
      } else {
        mainWorkspace.scrollX = mainWorkspace.flyout_.width_;
        if (options.toolboxPosition == Blockly.TOOLBOX_AT_RIGHT) {
          mainWorkspace.scrollX *= -1;
        }
      }
      mainWorkspace.translate(mainWorkspace.scrollX, mainWorkspace.scrollY);
    }
  }

  if (options.hasScrollbars) {
    mainWorkspace.scrollbar = new Blockly.ScrollbarPair(mainWorkspace);
    mainWorkspace.scrollbar.resize();
  }

  // Load the sounds.
  if (options.hasSounds) {
    mainWorkspace.loadAudio_(
        [options.pathToMedia + 'click.wav'], 'click');
    mainWorkspace.loadAudio_(
        [options.pathToMedia + 'delete.wav'], 'delete');

    // Bind temporary hooks that preload the sounds.
    var soundBinds = [];
    var unbindSounds = function() {
      while (soundBinds.length) {
        Blockly.unbindEvent_(soundBinds.pop());
      }
      mainWorkspace.preloadAudio_();
    };
    // Android ignores any sound not loaded as a result of a user action.
    soundBinds.push(
        Blockly.bindEvent_(document, 'mousemove', null, unbindSounds));
    soundBinds.push(
        Blockly.bindEvent_(document, 'touchstart', null, unbindSounds));
  }
};

/**
 * Bind document events, but only once.  Destroying and reinjecting Blockly
 * should not bind again.
 * Bind events for scrolling the workspace.
 * Most of these events should be bound to the SVG's surface.
 * However, 'mouseup' has to be on the whole document so that a block dragged
 * out of bounds and released will know that it has been released.
 * Also, 'keydown' has to be on the whole document since the browser doesn't
 * understand a concept of focus on the SVG image.
 * @private
 */
Blockly.inject.bindDocumentEvents_ = function() {
  if (!Blockly.documentEventsBound_) {
    Blockly.bindEvent_(document, 'keydown', null, Blockly.onKeyDown_);
    Blockly.bindEvent_(document, 'touchend', null, Blockly.longStop_);
    Blockly.bindEvent_(document, 'touchcancel', null, Blockly.longStop_);
    // Don't use bindEvent_ for document's mouseup since that would create a
    // corresponding touch handler that would squeltch the ability to interact
    // with non-Blockly elements.
    document.addEventListener('mouseup', Blockly.onMouseUp_, false);
    // Some iPad versions don't fire resize after portrait to landscape change.
    if (goog.userAgent.IPAD) {
      Blockly.bindEvent_(window, 'orientationchange', document, function() {
        Blockly.asyncSvgResize();
      });
    }
  }
  Blockly.documentEventsBound_ = true;
};

/**
<<<<<<< HEAD
=======
 * Load sounds for the given workspace.
 * @param {string} pathToMedia The path to the media directory.
 * @param {!Blockly.Workspace} workspace The workspace to load sounds for.
 * @private
 */
Blockly.inject.loadSounds_ = function(pathToMedia, workspace) {
  workspace.loadAudio_(
      [pathToMedia + 'click.mp3',
       pathToMedia + 'click.wav',
       pathToMedia + 'click.ogg'], 'click');
  workspace.loadAudio_(
      [pathToMedia + 'disconnect.wav',
       pathToMedia + 'disconnect.mp3',
       pathToMedia + 'disconnect.ogg'], 'disconnect');
  workspace.loadAudio_(
      [pathToMedia + 'delete.mp3',
       pathToMedia + 'delete.ogg',
       pathToMedia + 'delete.wav'], 'delete');

  // Bind temporary hooks that preload the sounds.
  var soundBinds = [];
  var unbindSounds = function() {
    while (soundBinds.length) {
      Blockly.unbindEvent_(soundBinds.pop());
    }
    workspace.preloadAudio_();
  };
  // Android ignores any sound not loaded as a result of a user action.
  soundBinds.push(
      Blockly.bindEvent_(document, 'mousemove', null, unbindSounds));
  soundBinds.push(
      Blockly.bindEvent_(document, 'touchstart', null, unbindSounds));
};

/**
>>>>>>> cce9d7c8
 * Modify the block tree on the existing toolbox.
 * @param {Node|string} tree DOM tree of blocks, or text representation of same.
 */
Blockly.updateToolbox = function(tree) {
  console.warn('Deprecated call to Blockly.updateToolbox, ' +
               'use workspace.updateToolbox instead.');
  Blockly.getMainWorkspace().updateToolbox(tree);
};<|MERGE_RESOLUTION|>--- conflicted
+++ resolved
@@ -337,44 +337,6 @@
 };
 
 /**
-<<<<<<< HEAD
-=======
- * Load sounds for the given workspace.
- * @param {string} pathToMedia The path to the media directory.
- * @param {!Blockly.Workspace} workspace The workspace to load sounds for.
- * @private
- */
-Blockly.inject.loadSounds_ = function(pathToMedia, workspace) {
-  workspace.loadAudio_(
-      [pathToMedia + 'click.mp3',
-       pathToMedia + 'click.wav',
-       pathToMedia + 'click.ogg'], 'click');
-  workspace.loadAudio_(
-      [pathToMedia + 'disconnect.wav',
-       pathToMedia + 'disconnect.mp3',
-       pathToMedia + 'disconnect.ogg'], 'disconnect');
-  workspace.loadAudio_(
-      [pathToMedia + 'delete.mp3',
-       pathToMedia + 'delete.ogg',
-       pathToMedia + 'delete.wav'], 'delete');
-
-  // Bind temporary hooks that preload the sounds.
-  var soundBinds = [];
-  var unbindSounds = function() {
-    while (soundBinds.length) {
-      Blockly.unbindEvent_(soundBinds.pop());
-    }
-    workspace.preloadAudio_();
-  };
-  // Android ignores any sound not loaded as a result of a user action.
-  soundBinds.push(
-      Blockly.bindEvent_(document, 'mousemove', null, unbindSounds));
-  soundBinds.push(
-      Blockly.bindEvent_(document, 'touchstart', null, unbindSounds));
-};
-
-/**
->>>>>>> cce9d7c8
  * Modify the block tree on the existing toolbox.
  * @param {Node|string} tree DOM tree of blocks, or text representation of same.
  */
