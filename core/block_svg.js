/**
 * @license
 * Visual Blocks Editor
 *
 * Copyright 2012 Google Inc.
 * https://developers.google.com/blockly/
 *
 * Licensed under the Apache License, Version 2.0 (the "License");
 * you may not use this file except in compliance with the License.
 * You may obtain a copy of the License at
 *
 *   http://www.apache.org/licenses/LICENSE-2.0
 *
 * Unless required by applicable law or agreed to in writing, software
 * distributed under the License is distributed on an "AS IS" BASIS,
 * WITHOUT WARRANTIES OR CONDITIONS OF ANY KIND, either express or implied.
 * See the License for the specific language governing permissions and
 * limitations under the License.
 */

/**
 * @fileoverview Methods for graphically rendering a block as SVG.
 * @author fraser@google.com (Neil Fraser)
 */
'use strict';

goog.provide('Blockly.BlockSvg');

goog.require('Blockly.Block');
goog.require('Blockly.ContextMenu');
goog.require('Blockly.Touch');
goog.require('Blockly.RenderedConnection');
goog.require('goog.Timer');
goog.require('goog.asserts');
goog.require('goog.dom');
goog.require('goog.math.Coordinate');
goog.require('goog.userAgent');


/**
 * Class for a block's SVG representation.
 * Not normally called directly, workspace.newBlock() is preferred.
 * @param {!Blockly.Workspace} workspace The block's workspace.
 * @param {?string} prototypeName Name of the language object containing
 *     type-specific functions for this block.
 * @param {string=} opt_id Optional ID.  Use this ID if provided, otherwise
 *     create a new id.
 * @extends {Blockly.Block}
 * @constructor
 */
Blockly.BlockSvg = function(workspace, prototypeName, opt_id) {
  // Create core elements for the block.
  /**
   * @type {SVGElement}
   * @private
   */
  this.svgGroup_ = Blockly.createSvgElement('g', {}, null);
  /** @type {SVGElement} */
  this.svgPath_ = Blockly.createSvgElement('path', {'class': 'blocklyPath'},
      this.svgGroup_);
  this.svgPath_.tooltip = this;

  /** @type {boolean} */
  this.rendered = false;

  /** @type {Object.<string,Element>} */
  this.inputShapes_ = {};

  Blockly.Tooltip.bindMouseEvents(this.svgPath_);
  Blockly.BlockSvg.superClass_.constructor.call(this,
      workspace, prototypeName, opt_id);
};
goog.inherits(Blockly.BlockSvg, Blockly.Block);

/**
 * Height of this block, not including any statement blocks above or below.
 * @type {number}
 */
Blockly.BlockSvg.prototype.height = 0;

/**
 * Width of this block, including any connected value blocks.
 * @type {number}
 */
Blockly.BlockSvg.prototype.width = 0;

/**
 * Minimum width of block if insertion marker; comes from inserting block.
 * @type {number}
 */
Blockly.BlockSvg.prototype.insertionMarkerMinWidth_ = 0;

/**
 * Opacity of this block between 0 and 1.
 * @type {number}
 * @private
 */
Blockly.BlockSvg.prototype.opacity_ = 1;

/**
 * Original location of block being dragged.
 * @type {goog.math.Coordinate}
 * @private
 */
Blockly.BlockSvg.prototype.dragStartXY_ = null;

/**
 * Whether the block glows as if running.
 * @type {boolean}
 * @private
 */
Blockly.BlockSvg.prototype.isGlowingBlock_ = false;

/**
 * Whether the block's whole stack glows as if running.
 * @type {boolean}
 * @private
 */
Blockly.BlockSvg.prototype.isGlowingStack_ = false;

/**
 * Constant for identifying rows that are to be rendered inline.
 * Don't collide with Blockly.INPUT_VALUE and friends.
 * @const
 */
Blockly.BlockSvg.INLINE = -1;

/**
 * Create and initialize the SVG representation of the block.
 * May be called more than once.
 */
Blockly.BlockSvg.prototype.initSvg = function() {
  goog.asserts.assert(this.workspace.rendered, 'Workspace is headless.');
  if (!this.isInsertionMarker()) { // Insertion markers not allowed to have inputs or icons
    // Input shapes are empty holes drawn when a value input is not connected.
    for (var i = 0, input; input = this.inputList[i]; i++) {
      input.init();
      if (input.type === Blockly.INPUT_VALUE) {
        this.initInputShape(input);
      }
    }
    var icons = this.getIcons();
    for (i = 0; i < icons.length; i++) {
      icons[i].createIcon();
    }
  }
  this.updateColour();
  this.updateMovable();
  if (!this.workspace.options.readOnly && !this.eventsInit_) {
    Blockly.bindEvent_(this.getSvgRoot(), 'mousedown', this,
                       this.onMouseDown_);
    var thisBlock = this;
    Blockly.bindEvent_(this.getSvgRoot(), 'touchstart', null,
                       function(e) {Blockly.longStart_(e, thisBlock);});
  }
  this.eventsInit_ = true;

  if (!this.getSvgRoot().parentNode) {
    this.workspace.getCanvas().appendChild(this.getSvgRoot());
  }
};

/**
 * Create and initialize the SVG element for an input shape.
 * May be called more than once for an input.
 * @param {!Blockly.Input} input Value input to add a shape SVG element for.
 */
Blockly.BlockSvg.prototype.initInputShape = function(input) {
  if (this.inputShapes_[input.name]) {
    // Only create the shape elements once.
    return;
  }
  this.inputShapes_[input.name] = Blockly.createSvgElement(
    'path',
    {
      'class': 'blocklyPath',
      'style': 'visibility: hidden' // Hide by default - shown when not connected.
    },
    this.svgGroup_
  );
};

/**
 * Select this block.  Highlight it visually.
 */
Blockly.BlockSvg.prototype.select = function() {
  if (this.isShadow() && this.getParent()) {
    // Shadow blocks should not be selected.
    this.getParent().select();
    return;
  }
  if (Blockly.selected == this) {
    return;
  }
  var oldId = null;
  if (Blockly.selected) {
    oldId = Blockly.selected.id;
    // Unselect any previously selected block.
    Blockly.Events.disable();
    try {
      Blockly.selected.unselect();
    } finally {
      Blockly.Events.enable();
    }
  }
  var event = new Blockly.Events.Ui(null, 'selected', oldId, this.id);
  event.workspaceId = this.workspace.id;
  Blockly.Events.fire(event);
  Blockly.selected = this;
  this.addSelect();
};

/**
 * Unselect this block.  Remove its highlighting.
 */
Blockly.BlockSvg.prototype.unselect = function() {
  if (Blockly.selected != this) {
    return;
  }
  var event = new Blockly.Events.Ui(null, 'selected', this.id, null);
  event.workspaceId = this.workspace.id;
  Blockly.Events.fire(event);
  Blockly.selected = null;
  this.removeSelect();
};

/**
 * Glow only this particular block, to highlight it visually as if it's running.
 * @param {boolean} isGlowingBlock Whether the block should glow.
 */
Blockly.BlockSvg.prototype.setGlowBlock = function(isGlowingBlock) {
  this.isGlowingBlock_ = isGlowingBlock;
  this.updateColour();
};

/**
 * Glow the stack starting with this block, to highlight it visually as if it's running.
 * @param {boolean} isGlowingStack Whether the stack starting with this block should glow.
 */
Blockly.BlockSvg.prototype.setGlowStack = function(isGlowingStack) {
  this.isGlowingStack_ = isGlowingStack;
  // Update the applied SVG filter if the property has changed
  var svg = this.getSvgRoot();
  if (this.isGlowingStack_ && !svg.hasAttribute('filter')) {
    svg.setAttribute('filter', 'url(#blocklyStackGlowFilter)');
  } else if (!this.isGlowingStack_ && svg.hasAttribute('filter')) {
    svg.removeAttribute('filter');
  }
};

/**
 * Block's mutator icon (if any).
 * @type {Blockly.Mutator}
 */
Blockly.BlockSvg.prototype.mutator = null;

/**
 * Block's comment icon (if any).
 * @type {Blockly.Comment}
 */
Blockly.BlockSvg.prototype.comment = null;

/**
 * Block's warning icon (if any).
 * @type {Blockly.Warning}
 */
Blockly.BlockSvg.prototype.warning = null;

/**
 * Returns a list of mutator, comment, and warning icons.
 * @return {!Array} List of icons.
 */
Blockly.BlockSvg.prototype.getIcons = function() {
  var icons = [];
  if (this.mutator) {
    icons.push(this.mutator);
  }
  if (this.comment) {
    icons.push(this.comment);
  }
  if (this.warning) {
    icons.push(this.warning);
  }
  return icons;
};

/**
 * Wrapper function called when a mouseUp occurs during a drag operation.
 * @type {Array.<!Array>}
 * @private
 */
Blockly.BlockSvg.onMouseUpWrapper_ = null;

/**
 * Wrapper function called when a mouseMove occurs during a drag operation.
 * @type {Array.<!Array>}
 * @private
 */
Blockly.BlockSvg.onMouseMoveWrapper_ = null;

/**
 * Stop binding to the global mouseup and mousemove events.
 * @package
 */
Blockly.BlockSvg.terminateDrag = function() {
  if (Blockly.BlockSvg.onMouseUpWrapper_) {
    Blockly.unbindEvent_(Blockly.BlockSvg.onMouseUpWrapper_);
    Blockly.BlockSvg.onMouseUpWrapper_ = null;
  }
  if (Blockly.BlockSvg.onMouseMoveWrapper_) {
    Blockly.unbindEvent_(Blockly.BlockSvg.onMouseMoveWrapper_);
    Blockly.BlockSvg.onMouseMoveWrapper_ = null;
  }
  var selected = Blockly.selected;
  if (Blockly.dragMode_ == Blockly.DRAG_FREE) {
    // Terminate a drag operation.
    if (selected) {
      if (Blockly.replacementMarker_) {
        Blockly.BlockSvg.removeReplacementMarker();
      } else if (Blockly.insertionMarker_) {
        Blockly.Events.disable();
        if (Blockly.insertionMarkerConnection_) {
          Blockly.BlockSvg.disconnectInsertionMarker();
        }
        Blockly.insertionMarker_.dispose();
        Blockly.insertionMarker_ = null;
        Blockly.Events.enable();
      }
      // Update the connection locations.
      var xy = selected.getRelativeToSurfaceXY();
      var dxy = goog.math.Coordinate.difference(xy, selected.dragStartXY_);
      var event = new Blockly.Events.Move(selected);
      event.oldCoordinate = selected.dragStartXY_;
      event.recordNew();
      Blockly.Events.fire(event);
      selected.moveConnections_(dxy.x, dxy.y);
      delete selected.draggedBubbles_;
      selected.setDragging_(false);
      selected.moveOffDragSurface_();
      selected.render();
      // Ensure that any stap and bump are part of this move's event group.
      var group = Blockly.Events.getGroup();
      setTimeout(function() {
        Blockly.Events.setGroup(group);
        selected.snapToGrid();
        Blockly.Events.setGroup(false);
      }, Blockly.BUMP_DELAY / 2);
      setTimeout(function() {
        Blockly.Events.setGroup(group);
        selected.bumpNeighbours_();
        Blockly.Events.setGroup(false);
      }, Blockly.BUMP_DELAY);
      // Fire an event to allow scrollbars to resize.
      selected.workspace.resizeContents();
    }
  }
  Blockly.dragMode_ = Blockly.DRAG_NONE;
  Blockly.Css.setCursor(Blockly.Css.Cursor.OPEN);
};

/**
 * Set parent of this block to be a new block or null.
 * @param {Blockly.BlockSvg} newParent New parent block.
 */
Blockly.BlockSvg.prototype.setParent = function(newParent) {
  if (newParent == this.parentBlock_) {
    return;
  }
  var svgRoot = this.getSvgRoot();
  if (this.parentBlock_ && svgRoot) {
    // Move this block up the DOM.  Keep track of x/y translations.
    var xy = this.getRelativeToSurfaceXY();
    // Avoid moving a block up the DOM if it's currently selected/dragging,
    // so as to avoid taking things off the drag surface.
    if (Blockly.selected != this) {
      this.workspace.getCanvas().appendChild(svgRoot);
      this.translate(xy.x, xy.y);
    }
  }

  Blockly.Field.startCache();
  Blockly.BlockSvg.superClass_.setParent.call(this, newParent);
  Blockly.Field.stopCache();

  if (newParent) {
    var oldXY = this.getRelativeToSurfaceXY();
    newParent.getSvgRoot().appendChild(svgRoot);
    var newXY = this.getRelativeToSurfaceXY();
    // Move the connections to match the child's new position.
    this.moveConnections_(newXY.x - oldXY.x, newXY.y - oldXY.y);
    // If we are a shadow block, inherit tertiary colour.
    if (this.isShadow()) {
      this.setColour(this.getColour(), this.getColourSecondary(),
        newParent.getColourTertiary());
    }
  }
};

/**
 * Return the coordinates of the top-left corner of this block relative to the
 * drawing surface's origin (0,0).
 * @return {!goog.math.Coordinate} Object with .x and .y properties.
 */
Blockly.BlockSvg.prototype.getRelativeToSurfaceXY = function() {
  // The drawing surface is relative to either the workspace canvas
  // or to the drag surface group.
  var x = 0;
  var y = 0;
  var dragSurfaceGroup = (this.workspace.dragSurface) ?
    this.workspace.dragSurface.getGroup() : null;
  var element = this.getSvgRoot();
  if (element) {
    do {
      // Loop through this block and every parent.
      var xy = Blockly.getRelativeXY_(element);
      x += xy.x;
      y += xy.y;
      // If this element is the current element on the drag surface, include
      // the translation of the drag surface itself.
      if (this.workspace.dragSurface &&
          this.workspace.dragSurface.getCurrentBlock() == element) {
        var surfaceTranslation = this.workspace.dragSurface.getSurfaceTranslation();
        x += surfaceTranslation.x;
        y += surfaceTranslation.y;
      }
      element = element.parentNode;
    } while (element && element != this.workspace.getCanvas() &&
             element != dragSurfaceGroup);
  }
  return new goog.math.Coordinate(x, y);
};

/**
 * Move a block by a relative offset.
 * @param {number} dx Horizontal offset.
 * @param {number} dy Vertical offset.
 */
Blockly.BlockSvg.prototype.moveBy = function(dx, dy) {
  goog.asserts.assert(!this.parentBlock_, 'Block has parent.');
  var eventsEnabled = Blockly.Events.isEnabled();
  if (eventsEnabled) {
    var event = new Blockly.Events.Move(this);
  }
  var xy = this.getRelativeToSurfaceXY();
  this.translate(xy.x + dx, xy.y + dy);
  this.moveConnections_(dx, dy);
  if (eventsEnabled) {
    event.recordNew();
    this.workspace.resizeContents();
    Blockly.Events.fire(event);
  }
};

/**
 * Set this block to an absolute translation.
 * @param {number} x Horizontal translation.
 * @param {number} y Vertical translation.
 * @param {boolean=} opt_use3d If set, use 3d translation.
*/
Blockly.BlockSvg.prototype.translate = function(x, y, opt_use3d) {
  if (opt_use3d) {
    this.getSvgRoot().setAttribute('style',
        'transform: translate3d(' + x + 'px,' + y + 'px, 0px)');
  } else {
    this.getSvgRoot().setAttribute('transform',
        'translate(' + x + ',' + y + ')');
  }
};

/**
 * Snap this block to the nearest grid point.
 */
Blockly.BlockSvg.prototype.snapToGrid = function() {
  if (!this.workspace) {
    return;  // Deleted block.
  }
  if (Blockly.dragMode_ != Blockly.DRAG_NONE) {
    return;  // Don't bump blocks during a drag.
  }
  if (this.getParent()) {
    return;  // Only snap top-level blocks.
  }
  if (this.isInFlyout) {
    return;  // Don't move blocks around in a flyout.
  }
  if (!this.workspace.options.gridOptions ||
      !this.workspace.options.gridOptions['snap']) {
    return;  // Config says no snapping.
  }
  var spacing = this.workspace.options.gridOptions['spacing'];
  var half = spacing / 2;
  var xy = this.getRelativeToSurfaceXY();
  var dx = Math.round((xy.x - half) / spacing) * spacing + half - xy.x;
  var dy = Math.round((xy.y - half) / spacing) * spacing + half - xy.y;
  dx = Math.round(dx);
  dy = Math.round(dy);
  if (dx != 0 || dy != 0) {
    this.moveBy(dx, dy);
  }
};

/**
 * Returns the coordinates of a bounding box describing the dimensions of this
 * block and any blocks stacked below it.
 * @return {!{topLeft: goog.math.Coordinate, bottomRight: goog.math.Coordinate}}
 *    Object with top left and bottom right coordinates of the bounding box.
 */
Blockly.BlockSvg.prototype.getBoundingRectangle = function() {
  var blockXY = this.getRelativeToSurfaceXY(this);
  var blockBounds = this.getHeightWidth();
  var topLeft;
  var bottomRight;
  if (this.RTL) {
    topLeft = new goog.math.Coordinate(blockXY.x - blockBounds.width,
        blockXY.y);
    bottomRight = new goog.math.Coordinate(blockXY.x,
        blockXY.y + blockBounds.height);
  } else {
    topLeft = new goog.math.Coordinate(blockXY.x, blockXY.y);
    bottomRight = new goog.math.Coordinate(blockXY.x + blockBounds.width,
        blockXY.y + blockBounds.height);
  }

  return {topLeft: topLeft, bottomRight: bottomRight};
};

/**
 * Set block opacity for SVG rendering.
 * @param {number} opacity Intended opacity, betweeen 0 and 1
 */
Blockly.BlockSvg.prototype.setOpacity = function(opacity) {
  this.opacity_ = opacity;
  if (this.rendered) {
    this.updateColour();
  }
};

/**
 * Get block opacity for SVG rendering.
 * @return {number} Intended opacity, betweeen 0 and 1
 */
Blockly.BlockSvg.prototype.getOpacity = function() {
  return this.opacity_;
};

/**
 * Set whether the block is collapsed or not.
 * @param {boolean} collapsed True if collapsed.
 */
Blockly.BlockSvg.prototype.setCollapsed = function(collapsed) {
  if (this.collapsed_ == collapsed) {
    return;
  }
  var renderList = [];
  // Show/hide the inputs.
  for (var i = 0, input; input = this.inputList[i]; i++) {
    renderList.push.apply(renderList, input.setVisible(!collapsed));
  }

  var COLLAPSED_INPUT_NAME = '_TEMP_COLLAPSED_INPUT';
  if (collapsed) {
    var icons = this.getIcons();
    for (i = 0; i < icons.length; i++) {
      icons[i].setVisible(false);
    }
    var text = this.toString(Blockly.COLLAPSE_CHARS);
    this.appendDummyInput(COLLAPSED_INPUT_NAME).appendField(text).init();
  } else {
    this.removeInput(COLLAPSED_INPUT_NAME);
    // Clear any warnings inherited from enclosed blocks.
    this.setWarningText(null);
  }
  Blockly.BlockSvg.superClass_.setCollapsed.call(this, collapsed);

  if (!renderList.length) {
    // No child blocks, just render this block.
    renderList[0] = this;
  }
  if (this.rendered) {
    for (var i = 0, block; block = renderList[i]; i++) {
      block.render();
    }
    // Don't bump neighbours.
    // Although bumping neighbours would make sense, users often collapse
    // all their functions and store them next to each other.  Expanding and
    // bumping causes all their definitions to go out of alignment.
  }
};

/**
 * Open the next (or previous) FieldTextInput.
 * @param {Blockly.Field|Blockly.Block} start Current location.
 * @param {boolean} forward If true go forward, otherwise backward.
 */
Blockly.BlockSvg.prototype.tab = function(start, forward) {
  // This function need not be efficient since it runs once on a keypress.
  // Create an ordered list of all text fields and connected inputs.
  var list = [];
  for (var i = 0, input; input = this.inputList[i]; i++) {
    for (var j = 0, field; field = input.fieldRow[j]; j++) {
      if (field instanceof Blockly.FieldTextInput) {
        // TODO: Also support dropdown fields.
        list.push(field);
      }
    }
    if (input.connection) {
      var block = input.connection.targetBlock();
      if (block) {
        list.push(block);
      }
    }
  }
  i = list.indexOf(start);
  if (i == -1) {
    // No start location, start at the beginning or end.
    i = forward ? -1 : list.length;
  }
  var target = list[forward ? i + 1 : i - 1];
  if (!target) {
    // Ran off of list.
    var parent = this.getParent();
    if (parent) {
      parent.tab(this, forward);
    }
  } else if (target instanceof Blockly.Field) {
    target.showEditor_();
  } else {
    target.tab(null, forward);
  }
};

/**
 * Handle a mouse-down on an SVG block.
 * @param {!Event} e Mouse down event or touch start event.
 * @private
 */
Blockly.BlockSvg.prototype.onMouseDown_ = function(e) {
  if (this.workspace.options.readOnly) {
    return;
  }
  if (this.isInFlyout) {
    // longStart's simulation of right-clicks for longpresses on touch devices
    // calls the onMouseDown_ function defined on the prototype of the object
    // the was longpressed (in this case, a Blockly.BlockSvg).  In this case
    // that behaviour is wrong, because Blockly.Flyout.prototype.blockMouseDown
    // should be called for a mousedown on a block in the flyout, which blocks
    // execution of the block's onMouseDown_ function.
    if (e.type == 'touchstart' && Blockly.isRightButton(e)) {
      Blockly.Flyout.blockRightClick_(e, this);
      e.stopPropagation();
      e.preventDefault();
    }
    return;
  }
  if (this.isInMutator) {
    // Mutator's coordinate system could be out of date because the bubble was
    // dragged, the block was moved, the parent workspace zoomed, etc.
    this.workspace.resize();
  }

  this.workspace.updateScreenCalculationsIfScrolled();
  this.workspace.markFocused();
  Blockly.terminateDrag_();
  this.select();
  Blockly.hideChaff();
  Blockly.DropDownDiv.hideWithoutAnimation();
  if (Blockly.isRightButton(e)) {
    // Right-click.
    this.showContextMenu_(e);
    // Click, not drag, so stop waiting for other touches from this identifier.
    Blockly.Touch.clearTouchIdentifier();
  } else if (!this.isMovable()) {
    // Allow immovable blocks to be selected and context menued, but not
    // dragged.  Let this event bubble up to document, so the workspace may be
    // dragged instead.
    return;
  } else {
    if (!Blockly.Events.getGroup()) {
      Blockly.Events.setGroup(true);
    }
    // Left-click (or middle click)
    this.dragStartXY_ = this.getRelativeToSurfaceXY();
    this.workspace.startDrag(e, this.dragStartXY_);

    Blockly.dragMode_ = Blockly.DRAG_STICKY;
    Blockly.BlockSvg.onMouseUpWrapper_ = Blockly.bindEvent_(document,
        'mouseup', this, this.onMouseUp_);
    Blockly.BlockSvg.onMouseMoveWrapper_ = Blockly.bindEvent_(document,
        'mousemove', this, this.onMouseMove_);
    // Build a list of bubbles that need to be moved and where they started.
    this.draggedBubbles_ = [];
    var descendants = this.getDescendants();
    for (var i = 0, descendant; descendant = descendants[i]; i++) {
      var icons = descendant.getIcons();
      for (var j = 0; j < icons.length; j++) {
        var data = icons[j].getIconLocation();
        data.bubble = icons[j];
        this.draggedBubbles_.push(data);
      }
    }
  }
  // This event has been handled.  No need to bubble up to the document.
  e.stopPropagation();
  e.preventDefault();
};

/**
 * Handle a mouse-up anywhere in the SVG pane.  Is only registered when a
 * block is clicked.  We can't use mouseUp on the block since a fast-moving
 * cursor can briefly escape the block before it catches up.
 * @param {!Event} e Mouse up event.
 * @private
 */
Blockly.BlockSvg.prototype.onMouseUp_ = function(e) {
<<<<<<< HEAD
  // A field is being edited if either the WidgetDiv or DropDownDiv is currently open.
  // If a field is being edited, don't fire any click events.
  var fieldEditing = Blockly.WidgetDiv.isVisible() || Blockly.DropDownDiv.isVisible();
  if (Blockly.dragMode_ != Blockly.DRAG_FREE && !fieldEditing) {
=======
  Blockly.Touch.clearTouchIdentifier();
  if (Blockly.dragMode_ != Blockly.DRAG_FREE &&
      !Blockly.WidgetDiv.isVisible()) {
>>>>>>> f7b7347a
    Blockly.Events.fire(
        new Blockly.Events.Ui(this, 'click', undefined, undefined));
    // Scratch-specific: also fire a "stack click" event for this stack.
    // This is used to toggle the stack when any block in the stack is clicked.
    var rootBlock = this.workspace.getBlockById(this.id).getRootBlock();
    Blockly.Events.fire(
      new Blockly.Events.Ui(rootBlock, 'stackclick', undefined, undefined));
  }
  Blockly.terminateDrag_();
  if (Blockly.selected && Blockly.highlightedConnection_) {
    this.positionNewBlock(Blockly.selected,
        Blockly.localConnection_, Blockly.highlightedConnection_);
    // Connect two blocks together.
    Blockly.localConnection_.connect(Blockly.highlightedConnection_);
    if (this.rendered) {
      // Trigger a connection animation.
      // Determine which connection is inferior (lower in the source stack).
      var inferiorConnection = Blockly.localConnection_.isSuperior() ?
          Blockly.highlightedConnection_ : Blockly.localConnection_;
      inferiorConnection.getSourceBlock().connectionUiEffect();
    }
    if (this.workspace.trashcan) {
      // Don't throw an object in the trash can if it just got connected.
      this.workspace.trashcan.close();
    }
  } else if (!this.getParent() && Blockly.selected.isDeletable() &&
      this.workspace.isDeleteArea(e)) {
    var trashcan = this.workspace.trashcan;
    if (trashcan) {
      goog.Timer.callOnce(trashcan.close, 100, trashcan);
    }
    Blockly.selected.dispose(false, true);
  }
  if (Blockly.highlightedConnection_) {
    Blockly.highlightedConnection_ = null;
  }
  Blockly.Css.setCursor(Blockly.Css.Cursor.OPEN);
  if (!Blockly.WidgetDiv.isVisible()) {
    Blockly.Events.setGroup(false);
  }
};

/**
 * Load the block's help page in a new window.
 * @private
 */
Blockly.BlockSvg.prototype.showHelp_ = function() {
  var url = goog.isFunction(this.helpUrl) ? this.helpUrl() : this.helpUrl;
  if (url) {
    // @todo rewrite
    alert(url);
  }
};

/**
 * Show the context menu for this block.
 * @param {!Event} e Mouse event.
 * @private
 */
Blockly.BlockSvg.prototype.showContextMenu_ = function(e) {
  if (this.workspace.options.readOnly || !this.contextMenu) {
    return;
  }
  // Save the current block in a variable for use in closures.
  var block = this;
  var menuOptions = [];

  if (this.isDeletable() && this.isMovable() && !block.isInFlyout) {
    // Option to duplicate this block.
    var duplicateOption = {
      text: Blockly.Msg.DUPLICATE_BLOCK,
      enabled: true,
      callback: function() {
        Blockly.duplicate_(block);
      }
    };
    menuOptions.push(duplicateOption);

    if (this.isEditable() && this.workspace.options.comments) {
      // Option to add/remove a comment.
      var commentOption = {enabled: !goog.userAgent.IE};
      if (this.comment) {
        commentOption.text = Blockly.Msg.REMOVE_COMMENT;
        commentOption.callback = function() {
          block.setCommentText(null);
        };
      } else {
        commentOption.text = Blockly.Msg.ADD_COMMENT;
        commentOption.callback = function() {
          block.setCommentText('');
        };
      }
      menuOptions.push(commentOption);
    }

    // Option to delete this block.
    // Count the number of blocks that are nested in this block.
    var descendantCount = this.getDescendants(true).length;
    var nextBlock = this.getNextBlock();
    if (nextBlock) {
      // Blocks in the current stack would survive this block's deletion.
      descendantCount -= nextBlock.getDescendants(true).length;
    }
    var deleteOption = {
      text: descendantCount == 1 ? Blockly.Msg.DELETE_BLOCK :
          Blockly.Msg.DELETE_X_BLOCKS.replace('%1', String(descendantCount)),
      enabled: true,
      callback: function() {
        Blockly.Events.setGroup(true);
        block.dispose(true, true);
        Blockly.Events.setGroup(false);
      }
    };
    menuOptions.push(deleteOption);
  }

  // Option to get help.
  var url = goog.isFunction(this.helpUrl) ? this.helpUrl() : this.helpUrl;
  var helpOption = {enabled: !!url};
  helpOption.text = Blockly.Msg.HELP;
  helpOption.callback = function() {
    block.showHelp_();
  };
  menuOptions.push(helpOption);

  // Allow the block to add or modify menuOptions.
  if (this.customContextMenu && !block.isInFlyout) {
    this.customContextMenu(menuOptions);
  }

  Blockly.ContextMenu.show(e, menuOptions, this.RTL);
  Blockly.ContextMenu.currentBlock = this;
};

/**
 * Move the connections for this block and all blocks attached under it.
 * Also update any attached bubbles.
 * @param {number} dx Horizontal offset from current location.
 * @param {number} dy Vertical offset from current location.
 * @private
 */
Blockly.BlockSvg.prototype.moveConnections_ = function(dx, dy) {
  if (!this.rendered) {
    // Rendering is required to lay out the blocks.
    // This is probably an invisible block attached to a collapsed block.
    return;
  }
  var myConnections = this.getConnections_(false);
  for (var i = 0; i < myConnections.length; i++) {
    myConnections[i].moveBy(dx, dy);
  }
  var icons = this.getIcons();
  for (i = 0; i < icons.length; i++) {
    icons[i].computeIconLocation();
  }

  // Recurse through all blocks attached under this one.
  for (i = 0; i < this.childBlocks_.length; i++) {
    this.childBlocks_[i].moveConnections_(dx, dy);
  }
};

/**
 * Recursively adds or removes the dragging class to this node and its children.
 * @param {boolean} adding True if adding, false if removing.
 * @private
 */
Blockly.BlockSvg.prototype.setDragging_ = function(adding) {
  if (adding) {
    this.addDragging();
    Blockly.draggingConnections_ =
        Blockly.draggingConnections_.concat(this.getConnections_(true));
  } else {
    this.removeDragging();
    Blockly.draggingConnections_ = [];
  }
  // Recurse through all blocks attached under this one.
  for (var i = 0; i < this.childBlocks_.length; i++) {
    this.childBlocks_[i].setDragging_(adding);
  }
};

/**
 * Move this block to its workspace's drag surface, accounting for positioning.
 * Generally should be called at the same time as setDragging_(true).
 * @private
 */
Blockly.BlockSvg.prototype.moveToDragSurface_ = function() {
  // The translation for drag surface blocks,
  // is equal to the current relative-to-surface position,
  // to keep the position in sync as it move on/off the surface.
  var xy = this.getRelativeToSurfaceXY();
  this.clearTransformAttributes_();
  this.workspace.dragSurface.translateSurface(xy.x, xy.y);
  // Execute the move on the top-level SVG component
  this.workspace.dragSurface.setBlocksAndShow(this.getSvgRoot());
};

/**
 * Move this block back to the workspace block canvas.
 * Generally should be called at the same time as setDragging_(false).
 * @private
 */
Blockly.BlockSvg.prototype.moveOffDragSurface_ = function() {
  // Translate to current position, turning off 3d.
  var xy = this.getRelativeToSurfaceXY();
  this.clearTransformAttributes_();
  this.translate(xy.x, xy.y, false);
  this.workspace.dragSurface.clearAndHide(this.workspace.getCanvas());
};

/**
 * Clear the block of style="..." and transform="..." attributes.
 * Used when the block is switching from 3d to 2d transform or vice versa.
 * @private
 */
Blockly.BlockSvg.prototype.clearTransformAttributes_ = function() {
  if (this.getSvgRoot().hasAttribute('transform')) {
    this.getSvgRoot().removeAttribute('transform');
  }
  if (this.getSvgRoot().hasAttribute('style')) {
    this.getSvgRoot().removeAttribute('style');
  }
};

/**
 * Drag this block to follow the mouse.
 * @param {!Event} e Mouse move event.
 * @private
 */
Blockly.BlockSvg.prototype.onMouseMove_ = function(e) {
  if (e.type == 'mousemove' && e.clientX <= 1 && e.clientY == 0 &&
      e.button == 0) {
    /* HACK:
     Safari Mobile 6.0 and Chrome for Android 18.0 fire rogue mousemove
     events on certain touch actions. Ignore events with these signatures.
     This may result in a one-pixel blind spot in other browsers,
     but this shouldn't be noticeable. */
    e.stopPropagation();
    return;
  }

  var oldXY = this.getRelativeToSurfaceXY();
  var newXY = this.workspace.moveDrag(e);

  if (Blockly.dragMode_ == Blockly.DRAG_STICKY) {
    // Still dragging within the sticky DRAG_RADIUS.
    var dr = goog.math.Coordinate.distance(oldXY, newXY) * this.workspace.scale;
    if (dr > Blockly.DRAG_RADIUS) {
      Blockly.Css.setCursor(Blockly.Css.Cursor.CLOSED);
      // Switch to unrestricted dragging.
      Blockly.dragMode_ = Blockly.DRAG_FREE;
      Blockly.longStop_();
      // Must move to drag surface before unplug(),
      // or else connections will calculate the wrong relative to surface XY
      // in tighten_(). Then blocks connected to this block move around on the
      // drag surface. By moving to the drag surface before unplug, connection
      // positions will be calculated correctly.
      this.moveToDragSurface_();
      // Clear WidgetDiv/DropDownDiv without animating, in case blocks are moved
      // around
      Blockly.WidgetDiv.hide(true);
      Blockly.DropDownDiv.hideWithoutAnimation();
      if (this.parentBlock_) {
        // Push this block to the very top of the stack.
        this.unplug();
      }
      this.setDragging_(true);
    }
  }
  if (Blockly.dragMode_ == Blockly.DRAG_FREE) {
    this.handleDragFree_(oldXY, newXY, e);
  }
  // This event has been handled.  No need to bubble up to the document.
  e.stopPropagation();
  e.preventDefault();
};

/**
 * Handle a mouse movement when a block is already freely dragging.
 * @param {!goog.math.Coordinate} oldXY The position of the block on screen
 *    before the most recent mouse movement.
 * @param {!goog.math.Coordinate} newXY The new location after applying the
 *    mouse movement.
 * @param {!Event} e Mouse move event.
 * @private
 */
Blockly.BlockSvg.prototype.handleDragFree_ = function(oldXY, newXY, e) {
  var dxy = goog.math.Coordinate.difference(oldXY, this.dragStartXY_);
  this.workspace.dragSurface.translateSurface(newXY.x, newXY.y);
  // Drag all the nested bubbles.
  for (var i = 0; i < this.draggedBubbles_.length; i++) {
    var commentData = this.draggedBubbles_[i];
    commentData.bubble.setIconLocation(
        goog.math.Coordinate.sum(commentData, dxy));
  }

  // Check to see if any of this block's connections are within range of
  // another block's connection.
  var myConnections = this.getConnections_(false);
  // Also check the last connection on this stack
  var lastOnStack = this.lastConnectionInStack();
  if (lastOnStack && lastOnStack != this.nextConnection) {
    myConnections.push(lastOnStack);
  }
  var closestConnection = null;
  var localConnection = null;
  var radiusConnection = Blockly.SNAP_RADIUS;
  // If there is already a connection highlighted,
  // increase the radius we check for making new connections.
  // Why? When a connection is highlighted, blocks move around when the insertion
  // marker is created, which could cause the connection became out of range.
  // By increasing radiusConnection when a connection already exists,
  // we never "lose" the connection from the offset.
  if (Blockly.localConnection_ && Blockly.highlightedConnection_) {
    radiusConnection = Blockly.CONNECTING_SNAP_RADIUS;
  }
  for (i = 0; i < myConnections.length; i++) {
    var myConnection = myConnections[i];
    var neighbour = myConnection.closest(radiusConnection, dxy);
    if (neighbour.connection) {
      closestConnection = neighbour.connection;
      localConnection = myConnection;
      radiusConnection = neighbour.radius;
    }
  }

  var updatePreviews = true;
  if (localConnection && localConnection.type == Blockly.OUTPUT_VALUE) {
    updatePreviews = true; // Always update previews for output connections.
  } else if (Blockly.localConnection_ && Blockly.highlightedConnection_) {
    var xDiff = Blockly.localConnection_.x_ + dxy.x -
        Blockly.highlightedConnection_.x_;
    var yDiff = Blockly.localConnection_.y_ + dxy.y -
        Blockly.highlightedConnection_.y_;
    var curDistance = Math.sqrt(xDiff * xDiff + yDiff * yDiff);

    // Slightly prefer the existing preview over a new preview.
    if (closestConnection && radiusConnection > curDistance -
        Blockly.CURRENT_CONNECTION_PREFERENCE) {
      updatePreviews = false;
    }
  }

  if (updatePreviews) {
    var candidateIsLast = (localConnection == lastOnStack);
    this.updatePreviews(closestConnection, localConnection, radiusConnection,
        e, newXY.x - this.dragStartXY_.x, newXY.y - this.dragStartXY_.y,
        candidateIsLast);
  }
};

/**
 * Preview the results of the drag if the mouse is released immediately.
 * @param {Blockly.Connection} closestConnection The closest connection found
 *    during the search
 * @param {Blockly.Connection} localConnection The connection on the moving
 *    block.
 * @param {number} radiusConnection The distance between closestConnection and
 *    localConnection.
 * @param {!Event} e Mouse move event.
 * @param {number} dx The x distance the block has moved onscreen up to this
 *    point in the drag.
 * @param {number} dy The y distance the block has moved onscreen up to this
 *    point in the drag.
 * @param {boolean} candidateIsLast True if the dragging stack is more than one
 *    block long and localConnection is the last connection on the stack.
 */
Blockly.BlockSvg.prototype.updatePreviews = function(closestConnection,
    localConnection, radiusConnection, e, dx, dy, candidateIsLast) {
  // Don't fire events for insertion marker creation or movement.
  Blockly.Events.disable();
  // Remove an insertion marker if needed.  For Scratch-Blockly we are using
  // grayed-out blocks instead of highlighting the connection; for compatibility
  // with Web Blockly the name "highlightedConnection" will still be used.
  if (Blockly.highlightedConnection_ &&
      Blockly.highlightedConnection_ != closestConnection) {
    if (Blockly.replacementMarker_) {
      Blockly.BlockSvg.removeReplacementMarker();
    } else if (Blockly.insertionMarker_ && Blockly.insertionMarkerConnection_) {
      Blockly.BlockSvg.disconnectInsertionMarker();
    }
    // If there's already an insertion marker but it's representing the wrong
    // block, delete it so we can create the correct one.
    if (Blockly.insertionMarker_ &&
        ((candidateIsLast && Blockly.localConnection_.sourceBlock_ == this) ||
         (!candidateIsLast && Blockly.localConnection_.sourceBlock_ != this))) {
      Blockly.insertionMarker_.dispose();
      Blockly.insertionMarker_ = null;
    }
    Blockly.highlightedConnection_ = null;
    Blockly.localConnection_ = null;
  }

  // Add an insertion marker or replacement marker if needed.
  if (closestConnection &&
      closestConnection != Blockly.highlightedConnection_ &&
      !closestConnection.sourceBlock_.isInsertionMarker()) {
    Blockly.highlightedConnection_ = closestConnection;
    Blockly.localConnection_ = localConnection;

    // Dragging a block over a nexisting block in an input should replace the
    // existing block and bump it out.  Similarly, dragging a terminal block
    // over another (connected) terminal block will replace, not insert.
    var shouldReplace = (localConnection.type == Blockly.OUTPUT_VALUE ||
        (localConnection.type == Blockly.PREVIOUS_STATEMENT &&
        closestConnection.isConnected() &&
        !this.nextConnection));

    if (shouldReplace) {
      this.addReplacementMarker_(localConnection, closestConnection);
    } else {  // Should insert
      this.connectInsertionMarker_(localConnection, closestConnection);
    }
  }
  // Reenable events.
  Blockly.Events.enable();

  // Provide visual indication of whether the block will be deleted if
  // dropped here.
  if (this.isDeletable()) {
    this.workspace.isDeleteArea(e);
  }
};

/**
 * Add highlighting showing which block will be replaced.
 * @param {Blockly.Connection} localConnection The connection on the dragging
 *     block.
 * @param {Blockly.Connection} closestConnection The connnection to pretend to
 *     connect to.
 */
Blockly.BlockSvg.prototype.addReplacementMarker_ = function(localConnection,
    closestConnection) {
  if (closestConnection.targetBlock()) {
    Blockly.replacementMarker_ = closestConnection.targetBlock();
    Blockly.replacementMarker_.highlightForReplacement(true);
  } else if(localConnection.type == Blockly.OUTPUT_VALUE) {
    Blockly.replacementMarker_ = closestConnection.sourceBlock_;
    Blockly.replacementMarker_.highlightShapeForInput(closestConnection,
        true);
  }
};

/**
 * Get rid of the highlighting marking the block that will be replaced.
 */
Blockly.BlockSvg.removeReplacementMarker = function() {
  // If there's no block in place, but we're still connecting to a value input,
  // then we must be highlighting an input shape.
  if (Blockly.highlightedConnection_.type == Blockly.INPUT_VALUE &&
    !Blockly.highlightedConnection_.isConnected()) {
    Blockly.replacementMarker_.highlightShapeForInput(
        Blockly.highlightedConnection_, false);
  } else {
    Blockly.replacementMarker_.highlightForReplacement(false);
  }
  Blockly.replacementMarker_ = null;
};

/**
 * Place and render an insertion marker to indicate what would happen if you
 * release the drag right now.
 * @param {Blockly.Connection} localConnection The connection on the dragging
 *     block.
 * @param {Blockly.Connection} closestConnection The connnection to connect the
 *     insertion marker to.
 */
Blockly.BlockSvg.prototype.connectInsertionMarker_ = function(localConnection,
    closestConnection) {
  var insertingBlock = Blockly.localConnection_.sourceBlock_;
  if (!Blockly.insertionMarker_) {
    Blockly.insertionMarker_ =
        this.workspace.newBlock(insertingBlock.type);
    if (insertingBlock.mutationToDom) {
      var oldMutationDom = insertingBlock.mutationToDom();
      Blockly.insertionMarker_.domToMutation(oldMutationDom);
    }
    Blockly.insertionMarker_.setInsertionMarker(true, insertingBlock.width);
    Blockly.insertionMarker_.initSvg();
  }

  var insertionMarker = Blockly.insertionMarker_;
  var insertionMarkerConnection = insertionMarker.getMatchingConnection(
      localConnection.sourceBlock_, localConnection);
  if (insertionMarkerConnection != Blockly.insertionMarkerConnection_) {
    insertionMarker.rendered = true;
    // Render disconnected from everything else so that we have a valid
    // connection location.
    insertionMarker.render();
    insertionMarker.getSvgRoot().setAttribute('visibility', 'visible');

    this.positionNewBlock(insertionMarker,
        insertionMarkerConnection, closestConnection);

    if (insertionMarkerConnection.type == Blockly.PREVIOUS_STATEMENT &&
        !insertionMarker.nextConnection) {
      Blockly.bumpedConnection_ = closestConnection.targetConnection;
    }
    // Renders insertion marker.
    insertionMarkerConnection.connect(closestConnection);
    Blockly.insertionMarkerConnection_ = insertionMarkerConnection;
  }
};

/**
 * Disconnect the current insertion marker from the stack, and heal the stack to
 * its previous state.
 */
Blockly.BlockSvg.disconnectInsertionMarker = function() {
  // The insertion marker is the first block in a stack, either because it
  // doesn't have a previous connection or because the previous connection is
  // not connected.  Unplug won't do anything in that case.  Instead, unplug the
  // following block.
  if (Blockly.insertionMarkerConnection_ ==
      Blockly.insertionMarker_.nextConnection &&
      (!Blockly.insertionMarker_.previousConnection ||
      !Blockly.insertionMarker_.previousConnection.targetConnection)) {
    Blockly.insertionMarkerConnection_.targetBlock().unplug(false);
  }
  // Inside of a C-block, first statement connection.
  else if (Blockly.insertionMarkerConnection_.type == Blockly.NEXT_STATEMENT &&
      Blockly.insertionMarkerConnection_ !=
      Blockly.insertionMarker_.nextConnection) {
    var innerConnection = Blockly.insertionMarkerConnection_.targetConnection;
    innerConnection.sourceBlock_.unplug(false);
    var previousBlockNextConnection =
        Blockly.insertionMarker_.previousConnection.targetConnection;
    Blockly.insertionMarker_.unplug(true);
    if (previousBlockNextConnection) {
      previousBlockNextConnection.connect(innerConnection);
    }
  }
  else {
    Blockly.insertionMarker_.unplug(true /* healStack */);
  }

  if (Blockly.insertionMarkerConnection_.targetConnection) {
    throw 'insertionMarkerConnection still connected at the end of disconnectInsertionMarker';
  }
  Blockly.insertionMarkerConnection_ = null;
  Blockly.insertionMarker_.getSvgRoot().setAttribute('visibility', 'hidden');
};

/**
 * Add or remove the UI indicating if this block is movable or not.
 */
Blockly.BlockSvg.prototype.updateMovable = function() {
  if (this.isMovable()) {
    Blockly.addClass_(/** @type {!Element} */ (this.svgGroup_),
                      'blocklyDraggable');
  } else {
    Blockly.removeClass_(/** @type {!Element} */ (this.svgGroup_),
                         'blocklyDraggable');
  }
};

/**
 * Set whether this block is movable or not.
 * @param {boolean} movable True if movable.
 */
Blockly.BlockSvg.prototype.setMovable = function(movable) {
  Blockly.BlockSvg.superClass_.setMovable.call(this, movable);
  this.updateMovable();
};

/**
 * Set whether this block is editable or not.
 * @param {boolean} editable True if editable.
 */
Blockly.BlockSvg.prototype.setEditable = function(editable) {
  Blockly.BlockSvg.superClass_.setEditable.call(this, editable);
  var icons = this.getIcons();
  for (var i = 0; i < icons.length; i++) {
    icons[i].updateEditable();
  }
};

/**
 * Set whether this block is a shadow block or not.
 * @param {boolean} shadow True if a shadow.
 */
Blockly.BlockSvg.prototype.setShadow = function(shadow) {
  Blockly.BlockSvg.superClass_.setShadow.call(this, shadow);
  this.updateColour();
};

/**
 * Set whether this block is an insertion marker block or not.
 * @param {boolean} insertionMarker True if an insertion marker.
 * @param {Number=} opt_minWidth Optional minimum width of the marker.
 */
Blockly.BlockSvg.prototype.setInsertionMarker = function(insertionMarker, opt_minWidth) {
  Blockly.BlockSvg.superClass_.setInsertionMarker.call(this, insertionMarker);
  this.insertionMarkerMinWidth_ = opt_minWidth;
  this.updateColour();
};

/**
 * Return the root node of the SVG or null if none exists.
 * @return {Element} The root SVG node (probably a group).
 */
Blockly.BlockSvg.prototype.getSvgRoot = function() {
  return this.svgGroup_;
};

/**
 * Dispose of this block.
 * @param {boolean} healStack If true, then try to heal any gap by connecting
 *     the next statement with the previous statement.  Otherwise, dispose of
 *     all children of this block.
 * @param {boolean} animate If true, show a disposal animation and sound.
 */
Blockly.BlockSvg.prototype.dispose = function(healStack, animate) {
  if (!this.workspace) {
    // The block has already been deleted.
    return;
  }
  Blockly.Tooltip.hide();
  Blockly.Field.startCache();
  // Save the block's workspace temporarily so we can resize the
  // contents once the block is disposed.
  var blockWorkspace = this.workspace;
  // If this block is being dragged, unlink the mouse events.
  if (Blockly.selected == this) {
    this.unselect();
    Blockly.terminateDrag_();
  }
  // If this block has a context menu open, close it.
  if (Blockly.ContextMenu.currentBlock == this) {
    Blockly.ContextMenu.hide();
  }

  if (animate && this.rendered) {
    this.unplug(healStack);
    this.disposeUiEffect();
  }
  // Stop rerendering.
  this.rendered = false;

  Blockly.Events.disable();
  try {
    var icons = this.getIcons();
    for (var i = 0; i < icons.length; i++) {
      icons[i].dispose();
    }
  } finally {
    Blockly.Events.enable();
  }
  Blockly.BlockSvg.superClass_.dispose.call(this, healStack);

  goog.dom.removeNode(this.svgGroup_);
  blockWorkspace.resizeContents();
  // Sever JavaScript to DOM connections.
  this.svgGroup_ = null;
  this.svgPath_ = null;
  Blockly.Field.stopCache();
};

/**
 * Play some UI effects (sound, animation) when disposing of a block.
 */
Blockly.BlockSvg.prototype.disposeUiEffect = function() {
  this.workspace.playAudio('delete');

  var xy = Blockly.getSvgXY_(/** @type {!Element} */ (this.svgGroup_),
                             this.workspace);
  // Deeply clone the current block.
  var clone = this.svgGroup_.cloneNode(true);
  clone.translateX_ = xy.x;
  clone.translateY_ = xy.y;
  clone.setAttribute('transform',
      'translate(' + clone.translateX_ + ',' + clone.translateY_ + ')');
  this.workspace.getParentSvg().appendChild(clone);
  clone.bBox_ = clone.getBBox();
  // Start the animation.
  Blockly.BlockSvg.disposeUiStep_(clone, this.RTL, new Date,
      this.workspace.scale);
};

/**
 * Play some UI effects (sound) after a connection has been established.
 */
Blockly.BlockSvg.prototype.connectionUiEffect = function() {
  this.workspace.playAudio('click');
};

/**
 * Animate a cloned block and eventually dispose of it.
 * This is a class method, not an instace method since the original block has
 * been destroyed and is no longer accessible.
 * @param {!Element} clone SVG element to animate and dispose of.
 * @param {boolean} rtl True if RTL, false if LTR.
 * @param {!Date} start Date of animation's start.
 * @param {number} workspaceScale Scale of workspace.
 * @private
 */
Blockly.BlockSvg.disposeUiStep_ = function(clone, rtl, start, workspaceScale) {
  var ms = new Date - start;
  var percent = ms / 150;
  if (percent > 1) {
    goog.dom.removeNode(clone);
  } else {
    var x = clone.translateX_ +
        (rtl ? -1 : 1) * clone.bBox_.width * workspaceScale / 2 * percent;
    var y = clone.translateY_ + clone.bBox_.height * workspaceScale * percent;
    var scale = (1 - percent) * workspaceScale;
    clone.setAttribute('transform', 'translate(' + x + ',' + y + ')' +
        ' scale(' + scale + ')');
    var closure = function() {
      Blockly.BlockSvg.disposeUiStep_(clone, rtl, start, workspaceScale);
    };
    setTimeout(closure, 10);
  }
};

/**
 * Enable or disable a block.
 */
Blockly.BlockSvg.prototype.updateDisabled = function() {
  // not supported
};

/**
 * Returns the comment on this block (or '' if none).
 * @return {string} Block's comment.
 */
Blockly.BlockSvg.prototype.getCommentText = function() {
  if (this.comment) {
    var comment = this.comment.getText();
    // Trim off trailing whitespace.
    return comment.replace(/\s+$/, '').replace(/ +\n/g, '\n');
  }
  return '';
};

/**
 * Set this block's comment text.
 * @param {?string} text The text, or null to delete.
 */
Blockly.BlockSvg.prototype.setCommentText = function(text) {
  var changedState = false;
  if (goog.isString(text)) {
    if (!this.comment) {
      this.comment = new Blockly.Comment(this);
      changedState = true;
    }
    this.comment.setText(/** @type {string} */ (text));
  } else {
    if (this.comment) {
      this.comment.dispose();
      changedState = true;
    }
  }
  if (changedState && this.rendered) {
    this.render();
    // Adding or removing a comment icon will cause the block to change shape.
    this.bumpNeighbours_();
  }
};

/**
 * Set this block's warning text.
 * @param {?string} text The text, or null to delete.
 * @param {string=} opt_id An optional ID for the warning text to be able to
 *     maintain multiple warnings.
 */
Blockly.BlockSvg.prototype.setWarningText = function(text, opt_id) {
  if (!this.setWarningText.pid_) {
    // Create a database of warning PIDs.
    // Only runs once per block (and only those with warnings).
    this.setWarningText.pid_ = Object.create(null);
  }
  var id = opt_id || '';
  if (!id) {
    // Kill all previous pending processes, this edit supercedes them all.
    for (var n in this.setWarningText.pid_) {
      clearTimeout(this.setWarningText.pid_[n]);
      delete this.setWarningText.pid_[n];
    }
  } else if (this.setWarningText.pid_[id]) {
    // Only queue up the latest change.  Kill any earlier pending process.
    clearTimeout(this.setWarningText.pid_[id]);
    delete this.setWarningText.pid_[id];
  }
  if (Blockly.dragMode_ == Blockly.DRAG_FREE) {
    // Don't change the warning text during a drag.
    // Wait until the drag finishes.
    var thisBlock = this;
    this.setWarningText.pid_[id] = setTimeout(function() {
      if (thisBlock.workspace) {  // Check block wasn't deleted.
        delete thisBlock.setWarningText.pid_[id];
        thisBlock.setWarningText(text, id);
      }
    }, 100);
    return;
  }
  if (this.isInFlyout) {
    text = null;
  }

  var changedState = false;
  if (goog.isString(text)) {
    if (!this.warning) {
      this.warning = new Blockly.Warning(this);
      changedState = true;
    }
    this.warning.setText(/** @type {string} */ (text), id);
  } else {
    // Dispose all warnings if no id is given.
    if (this.warning && !id) {
      this.warning.dispose();
      changedState = true;
    } else if (this.warning) {
      var oldText = this.warning.getText();
      this.warning.setText('', id);
      var newText = this.warning.getText();
      if (!newText) {
        this.warning.dispose();
      }
      changedState = oldText == newText;
    }
  }
  if (changedState && this.rendered) {
    this.render();
    // Adding or removing a warning icon will cause the block to change shape.
    this.bumpNeighbours_();
  }
};

/**
 * Give this block a mutator dialog.
 * @param {Blockly.Mutator} mutator A mutator dialog instance or null to remove.
 */
Blockly.BlockSvg.prototype.setMutator = function(mutator) {
  if (this.mutator && this.mutator !== mutator) {
    this.mutator.dispose();
  }
  if (mutator) {
    mutator.block_ = this;
    this.mutator = mutator;
    mutator.createIcon();
  }
};

/**
 * Select this block.  Highlight it visually.
 */
Blockly.BlockSvg.prototype.addSelect = function() {
  Blockly.addClass_(/** @type {!Element} */ (this.svgGroup_),
                    'blocklySelected');
  // Move the selected block to the top of the stack.
  var block = this;
  do {
    var root = block.getSvgRoot();
    root.parentNode.appendChild(root);
    block = block.getParent();
  } while (block);
};

/**
 * Unselect this block.  Remove its highlighting.
 */
Blockly.BlockSvg.prototype.removeSelect = function() {
  Blockly.removeClass_(/** @type {!Element} */ (this.svgGroup_),
                       'blocklySelected');
};

/**
 * Adds the dragging class to this block.
 */
Blockly.BlockSvg.prototype.addDragging = function() {
  Blockly.addClass_(/** @type {!Element} */ (this.svgGroup_),
                    'blocklyDragging');
};

/**
 * Removes the dragging class from this block.
 */
Blockly.BlockSvg.prototype.removeDragging = function() {
  Blockly.removeClass_(/** @type {!Element} */ (this.svgGroup_),
                       'blocklyDragging');
};

// Overrides of functions on Blockly.Block that take into account whether the
// block has been rendered.

/**
 * Change the colour of a block.
 * @param {number|string} colour HSV hue value, or #RRGGBB string.
 * @param {number|string} colourSecondary Secondary HSV hue value, or #RRGGBB
 *    string.
 * @param {number|string} colourTertiary Tertiary HSV hue value, or #RRGGBB
 *    string.
 */
Blockly.BlockSvg.prototype.setColour = function(colour, colourSecondary,
    colourTertiary) {
  Blockly.BlockSvg.superClass_.setColour.call(this, colour, colourSecondary,
      colourTertiary);

  if (this.rendered) {
    this.updateColour();
  }
};

/**
 * Set whether this block can chain onto the bottom of another block.
 * @param {boolean} newBoolean True if there can be a previous statement.
 * @param {string|Array.<string>|null|undefined} opt_check Statement type or
 *     list of statement types.  Null/undefined if any type could be connected.
 */
Blockly.BlockSvg.prototype.setPreviousStatement =
    function(newBoolean, opt_check) {
  /* eslint-disable indent */
  Blockly.BlockSvg.superClass_.setPreviousStatement.call(this, newBoolean,
      opt_check);

  if (this.rendered) {
    this.render();
    this.bumpNeighbours_();
  }
};  /* eslint-enable indent */

/**
 * Set whether another block can chain onto the bottom of this block.
 * @param {boolean} newBoolean True if there can be a next statement.
 * @param {string|Array.<string>|null|undefined} opt_check Statement type or
 *     list of statement types.  Null/undefined if any type could be connected.
 */
Blockly.BlockSvg.prototype.setNextStatement = function(newBoolean, opt_check) {
  Blockly.BlockSvg.superClass_.setNextStatement.call(this, newBoolean,
      opt_check);

  if (this.rendered) {
    this.render();
    this.bumpNeighbours_();
  }
};

/**
 * Set whether this block returns a value.
 * @param {boolean} newBoolean True if there is an output.
 * @param {string|Array.<string>|null|undefined} opt_check Returned type or list
 *     of returned types.  Null or undefined if any type could be returned
 *     (e.g. variable get).
 */
Blockly.BlockSvg.prototype.setOutput = function(newBoolean, opt_check) {
  Blockly.BlockSvg.superClass_.setOutput.call(this, newBoolean, opt_check);

  if (this.rendered) {
    this.render();
    this.bumpNeighbours_();
  }
};

/**
 * Set whether value inputs are arranged horizontally or vertically.
 * @param {boolean} newBoolean True if inputs are horizontal.
 */
Blockly.BlockSvg.prototype.setInputsInline = function(newBoolean) {
  Blockly.BlockSvg.superClass_.setInputsInline.call(this, newBoolean);

  if (this.rendered) {
    this.render();
    this.bumpNeighbours_();
  }
};

/**
 * Remove an input from this block.
 * @param {string} name The name of the input.
 * @param {boolean=} opt_quiet True to prevent error if input is not present.
 * @throws {goog.asserts.AssertionError} if the input is not present and
 *     opt_quiet is not true.
 */
Blockly.BlockSvg.prototype.removeInput = function(name, opt_quiet) {
  Blockly.BlockSvg.superClass_.removeInput.call(this, name, opt_quiet);

  if (this.rendered) {
    this.render();
    // Removing an input will cause the block to change shape.
    this.bumpNeighbours_();
  }
};

/**
 * Move a numbered input to a different location on this block.
 * @param {number} inputIndex Index of the input to move.
 * @param {number} refIndex Index of input that should be after the moved input.
 */
Blockly.BlockSvg.prototype.moveNumberedInputBefore = function(
    inputIndex, refIndex) {
  Blockly.BlockSvg.superClass_.moveNumberedInputBefore.call(this, inputIndex,
      refIndex);

  if (this.rendered) {
    this.render();
    // Moving an input will cause the block to change shape.
    this.bumpNeighbours_();
  }
};

/**
 * Add a value input, statement input or local variable to this block.
 * @param {number} type Either Blockly.INPUT_VALUE or Blockly.NEXT_STATEMENT or
 *     Blockly.DUMMY_INPUT.
 * @param {string} name Language-neutral identifier which may used to find this
 *     input again.  Should be unique to this block.
 * @return {!Blockly.Input} The input object created.
 * @private
 */
Blockly.BlockSvg.prototype.appendInput_ = function(type, name) {
  var input = Blockly.BlockSvg.superClass_.appendInput_.call(this, type, name);

  if (this.rendered) {
    this.render();
    // Adding an input will cause the block to change shape.
    this.bumpNeighbours_();
  }
  return input;
};

/**
 * Returns connections originating from this block.
 * @param {boolean} all If true, return all connections even hidden ones.
 *     Otherwise, for a non-rendered block return an empty list, and for a
 *     collapsed block don't return inputs connections.
 * @return {!Array.<!Blockly.Connection>} Array of connections.
 * @private
 */
Blockly.BlockSvg.prototype.getConnections_ = function(all) {
  var myConnections = [];
  if (all || this.rendered) {
    if (this.outputConnection) {
      myConnections.push(this.outputConnection);
    }
    if (this.previousConnection) {
      myConnections.push(this.previousConnection);
    }
    if (this.nextConnection) {
      myConnections.push(this.nextConnection);
    }
    if (all || !this.collapsed_) {
      for (var i = 0, input; input = this.inputList[i]; i++) {
        if (input.connection) {
          myConnections.push(input.connection);
        }
      }
    }
  }
  return myConnections;
};

/**
 * Create a connection of the specified type.
 * @param {number} type The type of the connection to create.
 * @return {!Blockly.RenderedConnection} A new connection of the specified type.
 * @private
 */
Blockly.BlockSvg.prototype.makeConnection_ = function(type) {
  return new Blockly.RenderedConnection(this, type);
};<|MERGE_RESOLUTION|>--- conflicted
+++ resolved
@@ -712,16 +712,11 @@
  * @private
  */
 Blockly.BlockSvg.prototype.onMouseUp_ = function(e) {
-<<<<<<< HEAD
   // A field is being edited if either the WidgetDiv or DropDownDiv is currently open.
   // If a field is being edited, don't fire any click events.
   var fieldEditing = Blockly.WidgetDiv.isVisible() || Blockly.DropDownDiv.isVisible();
+  Blockly.Touch.clearTouchIdentifier();
   if (Blockly.dragMode_ != Blockly.DRAG_FREE && !fieldEditing) {
-=======
-  Blockly.Touch.clearTouchIdentifier();
-  if (Blockly.dragMode_ != Blockly.DRAG_FREE &&
-      !Blockly.WidgetDiv.isVisible()) {
->>>>>>> f7b7347a
     Blockly.Events.fire(
         new Blockly.Events.Ui(this, 'click', undefined, undefined));
     // Scratch-specific: also fire a "stack click" event for this stack.
