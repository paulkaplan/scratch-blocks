--- conflicted
+++ resolved
@@ -576,19 +576,11 @@
  * @private
  */
 Blockly.BlockSvg.prototype.onMouseUp_ = function(e) {
-<<<<<<< HEAD
-  if (Blockly.dragMode_ == 1 && Blockly.selected) {
-    // 1 - Still inside the sticky DRAG_RADIUS.
-    // Trigger a tap
-    this.workspace.fireTapListener(Blockly.selected.id, Blockly.selected.getRootBlock().id);
-  }
-=======
   if (Blockly.dragMode_ != Blockly.DRAG_FREE) {
     Blockly.Events.fire(
         new Blockly.Events.Ui(this, 'click', undefined, undefined));
   }
   Blockly.setPageSelectable(true);
->>>>>>> 9471ea63
   Blockly.terminateDrag_();
   if (Blockly.selected && Blockly.highlightedConnection_) {
     if (Blockly.localConnection_ == Blockly.selected.nextConnection) {
@@ -1123,114 +1115,6 @@
  */
 Blockly.BlockSvg.prototype.disconnectUiEffect = function() {
   this.workspace.playAudio('disconnect');
-<<<<<<< HEAD
-=======
-  if (this.workspace.scale < 1) {
-    return;  // Too small to care about visual effects.
-  }
-  // Horizontal distance for bottom of block to wiggle.
-  var DISPLACEMENT = 10;
-  // Scale magnitude of skew to height of block.
-  var height = this.getHeightWidth().height;
-  var magnitude = Math.atan(DISPLACEMENT / height) / Math.PI * 180;
-  if (!this.RTL) {
-    magnitude *= -1;
-  }
-  // Start the animation.
-  Blockly.BlockSvg.disconnectUiStep_(this.svgGroup_, magnitude, new Date());
-};
-
-/**
- * Animate a brief wiggle of a disconnected block.
- * @param {!Element} group SVG element to animate.
- * @param {number} magnitude Maximum degrees skew (reversed for RTL).
- * @param {!Date} start Date of animation's start.
- * @private
- */
-Blockly.BlockSvg.disconnectUiStep_ = function(group, magnitude, start) {
-  var DURATION = 200;  // Milliseconds.
-  var WIGGLES = 3;  // Half oscillations.
-
-  var ms = (new Date()) - start;
-  var percent = ms / DURATION;
-
-  if (percent > 1) {
-    group.skew_ = '';
-  } else {
-    var skew = Math.round(Math.sin(percent * Math.PI * WIGGLES) *
-        (1 - percent) * magnitude);
-    group.skew_ = 'skewX(' + skew + ')';
-    var closure = function() {
-      Blockly.BlockSvg.disconnectUiStep_(group, magnitude, start);
-    };
-    Blockly.BlockSvg.disconnectUiStop_.group = group;
-    Blockly.BlockSvg.disconnectUiStop_.pid = setTimeout(closure, 10);
-  }
-  group.setAttribute('transform', group.translate_ + group.skew_);
-};
-
-/**
- * Stop the disconnect UI animation immediately.
- * @private
- */
-Blockly.BlockSvg.disconnectUiStop_ = function() {
-  if (Blockly.BlockSvg.disconnectUiStop_.group) {
-    clearTimeout(Blockly.BlockSvg.disconnectUiStop_.pid);
-    var group = Blockly.BlockSvg.disconnectUiStop_.group;
-    group.skew_ = '';
-    group.setAttribute('transform', group.translate_);
-    Blockly.BlockSvg.disconnectUiStop_.group = null;
-  }
-};
-
-/**
- * PID of disconnect UI animation.  There can only be one at a time.
- * @type {number}
- */
-Blockly.BlockSvg.disconnectUiStop_.pid = 0;
-
-/**
- * SVG group of wobbling block.  There can only be one at a time.
- * @type {Element}
- */
-Blockly.BlockSvg.disconnectUiStop_.group = null;
-
-/**
- * Change the colour of a block.
- */
-Blockly.BlockSvg.prototype.updateColour = function() {
-  if (this.disabled) {
-    // Disabled blocks don't have colour.
-    return;
-  }
-  var hexColour = this.getColour();
-  var rgb = goog.color.hexToRgb(hexColour);
-  if (this.isShadow()) {
-    rgb = goog.color.lighten(rgb, 0.6);
-    hexColour = goog.color.rgbArrayToHex(rgb);
-    this.svgPathLight_.style.display = 'none';
-    this.svgPathDark_.setAttribute('fill', hexColour);
-  } else {
-    this.svgPathLight_.style.display = '';
-    var hexLight = goog.color.rgbArrayToHex(goog.color.lighten(rgb, 0.3));
-    var hexDark = goog.color.rgbArrayToHex(goog.color.darken(rgb, 0.2));
-    this.svgPathLight_.setAttribute('stroke', hexLight);
-    this.svgPathDark_.setAttribute('fill', hexDark);
-  }
-  this.svgPath_.setAttribute('fill', hexColour);
-
-  var icons = this.getIcons();
-  for (var i = 0; i < icons.length; i++) {
-    icons[i].updateColour();
-  }
-
-  // Bump every dropdown to change its colour.
-  for (var x = 0, input; input = this.inputList[x]; x++) {
-    for (var y = 0, field; field = input.fieldRow[y]; y++) {
-      field.setText(null);
-    }
-  }
->>>>>>> 9471ea63
 };
 
 /**
