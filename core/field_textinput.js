--- conflicted
+++ resolved
@@ -160,28 +160,10 @@
   opt_quietInput, opt_readOnly, opt_withArrow, opt_arrowCallback) {
   this.workspace_ = this.sourceBlock_.workspace;
   var quietInput = opt_quietInput || false;
-<<<<<<< HEAD
   var readOnly = opt_readOnly || false;
   Blockly.WidgetDiv.show(this, this.sourceBlock_.RTL,
       this.widgetDispose_(), this.widgetDisposeAnimationFinished_(),
       Blockly.FieldTextInput.ANIMATION_TIME);
-=======
-  if (!quietInput && (goog.userAgent.MOBILE || goog.userAgent.ANDROID ||
-                      goog.userAgent.IPAD)) {
-    // Mobile browsers have issues with in-line textareas (focus & keyboards).
-    var fieldText = this;
-    Blockly.prompt(Blockly.Msg.CHANGE_VALUE_TITLE, this.text_,
-      function(newValue) {
-        if (fieldText.sourceBlock_) {
-          newValue = fieldText.callValidator(newValue);
-        }
-        fieldText.setValue(newValue);
-      });
-    return;
-  }
-
-  Blockly.WidgetDiv.show(this, this.sourceBlock_.RTL, this.widgetDispose_());
->>>>>>> dfbf7876
   var div = Blockly.WidgetDiv.DIV;
   // Apply text-input-specific fixed CSS
   div.className += ' fieldTextInput';
@@ -247,19 +229,14 @@
       this.onHtmlInputChange_);
   // Bind to keyPress -- repeatedly resize when holding down a key.
   htmlInput.onKeyPressWrapper_ =
-<<<<<<< HEAD
-      Blockly.bindEvent_(htmlInput, 'keypress', this, this.onHtmlInputChange_);
+      Blockly.bindEventWithChecks_(htmlInput, 'keypress', this,
+      this.onHtmlInputChange_);
   // For modern browsers (IE 9+, Chrome, Firefox, etc.) that support the
   // DOM input event, also trigger onHtmlInputChange_ then. The input event
   // is triggered on keypress but after the value of the text input
   // has updated, allowing us to resize the block at that time.
   htmlInput.onInputWrapper_ =
       Blockly.bindEvent_(htmlInput, 'input', this, this.onHtmlInputChange_);
-
-=======
-      Blockly.bindEventWithChecks_(htmlInput, 'keypress', this,
-      this.onHtmlInputChange_);
->>>>>>> dfbf7876
   htmlInput.onWorkspaceChangeWrapper_ = this.resizeEditor_.bind(this);
   this.workspace_.addChangeListener(htmlInput.onWorkspaceChangeWrapper_);
 
