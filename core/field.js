/**
 * @license
 * Visual Blocks Editor
 *
 * Copyright 2012 Google Inc.
 * https://developers.google.com/blockly/
 *
 * Licensed under the Apache License, Version 2.0 (the "License");
 * you may not use this file except in compliance with the License.
 * You may obtain a copy of the License at
 *
 *   http://www.apache.org/licenses/LICENSE-2.0
 *
 * Unless required by applicable law or agreed to in writing, software
 * distributed under the License is distributed on an "AS IS" BASIS,
 * WITHOUT WARRANTIES OR CONDITIONS OF ANY KIND, either express or implied.
 * See the License for the specific language governing permissions and
 * limitations under the License.
 */

/**
 * @fileoverview Field.  Used for editable titles, variables, etc.
 * This is an abstract class that defines the UI on the block.  Actual
 * instances would be Blockly.FieldTextInput, Blockly.FieldDropdown, etc.
 * @author fraser@google.com (Neil Fraser)
 */
'use strict';

goog.provide('Blockly.Field');

goog.require('goog.asserts');
goog.require('goog.dom');
goog.require('goog.math.Size');
goog.require('goog.style');
goog.require('goog.userAgent');


/**
 * Abstract class for an editable field.
 * @param {string} text The initial content of the field.
 * @param {Function=} opt_validator An optional function that is called
 *     to validate any constraints on what the user entered.  Takes the new
 *     text as an argument and returns either the accepted text, a replacement
 *     text, or null to abort the change.
 * @constructor
 */
Blockly.Field = function(text, opt_validator) {
  this.size_ = new goog.math.Size(
    Blockly.BlockSvg.FIELD_WIDTH,
    Blockly.BlockSvg.FIELD_HEIGHT);
  this.setValue(text);
  this.setValidator(opt_validator);

  /**
   * Maximum characters of text to display before adding an ellipsis.
   * Same for strings and numbers.
   * @type {number}
   */
  this.maxDisplayLength = Blockly.BlockSvg.MAX_DISPLAY_LENGTH;
};

/**
 * Temporary cache of text widths.
 * @type {Object}
 * @private
 */
Blockly.Field.cacheWidths_ = null;

/**
 * Number of current references to cache.
 * @type {number}
 * @private
 */
Blockly.Field.cacheReference_ = 0;


/**
 * Name of field.  Unique within each block.
 * Static labels are usually unnamed.
 * @type {string=}
 */
Blockly.Field.prototype.name = undefined;

/**
 * Visible text to display.
 * @type {string}
 * @private
 */
Blockly.Field.prototype.text_ = '';

/**
 * Block this field is attached to.  Starts as null, then in set in init.
 * @type {Blockly.Block}
 * @private
 */
Blockly.Field.prototype.sourceBlock_ = null;

/**
 * Is the field visible, or hidden due to the block being collapsed?
 * @type {boolean}
 * @private
 */
Blockly.Field.prototype.visible_ = true;

/**
 * Validation function called when user edits an editable field.
 * @type {Function}
 * @private
 */
Blockly.Field.prototype.validator_ = null;

/**
 * Non-breaking space.
 * @const
 */
Blockly.Field.NBSP = '\u00A0';

/**
 * Editable fields are saved by the XML renderer, non-editable fields are not.
 */
Blockly.Field.prototype.EDITABLE = true;

/**
 * Attach this field to a block.
 * @param {!Blockly.Block} block The block containing this field.
 */
Blockly.Field.prototype.setSourceBlock = function(block) {
  goog.asserts.assert(!this.sourceBlock_, 'Field already bound to a block.');
  this.sourceBlock_ = block;
};

/**
 * Install this field on a block.
 */
Blockly.Field.prototype.init = function() {
  if (this.fieldGroup_) {
    // Field has already been initialized once.
    return;
  }
  // Build the DOM.
  this.fieldGroup_ = Blockly.createSvgElement('g', {}, null);
  if (!this.visible_) {
    this.fieldGroup_.style.display = 'none';
  }
  // Adjust X to be flipped for RTL. Position is relative to horizontal start of source block.
  var size = this.getSize();
  var fieldX = (this.sourceBlock_.RTL) ? -size.width / 2 : size.width / 2;
  /** @type {!Element} */
  this.textElement_ = Blockly.createSvgElement('text',
      {'class': 'blocklyText',
       'x': fieldX,
       'y': size.height / 2 + Blockly.BlockSvg.FIELD_TOP_PADDING,
       'dominant-baseline': 'middle',
       'text-anchor': 'middle'},
      this.fieldGroup_);

  this.updateEditable();
  this.sourceBlock_.getSvgRoot().appendChild(this.fieldGroup_);
  this.mouseUpWrapper_ =
      Blockly.bindEvent_(this.getClickTarget_(), 'mouseup', this,
          this.onMouseUp_);
  // Force a render.
  this.updateTextNode_();
};

/**
 * Dispose of all DOM objects belonging to this editable field.
 */
Blockly.Field.prototype.dispose = function() {
  if (this.mouseUpWrapper_) {
    Blockly.unbindEvent_(this.mouseUpWrapper_);
    this.mouseUpWrapper_ = null;
  }
  this.sourceBlock_ = null;
  goog.dom.removeNode(this.fieldGroup_);
  this.fieldGroup_ = null;
  this.textElement_ = null;
  this.validator_ = null;
};

/**
 * Add or remove the UI indicating if this field is editable or not.
 */
Blockly.Field.prototype.updateEditable = function() {
  var group = this.fieldGroup_;
  if (!this.EDITABLE || !group) {
    return;
  }
  if (this.sourceBlock_.isEditable()) {
<<<<<<< HEAD
    Blockly.addClass_(/** @type {!Element} */ (this.fieldGroup_),
                      'blocklyEditableText');
    Blockly.removeClass_(/** @type {!Element} */ (this.fieldGroup_),
                         'blocklyNoNEditableText');
    this.getClickTarget_().style.cursor = this.CURSOR;
  } else {
    Blockly.addClass_(/** @type {!Element} */ (this.fieldGroup_),
                      'blocklyNonEditableText');
    Blockly.removeClass_(/** @type {!Element} */ (this.fieldGroup_),
                         'blocklyEditableText');
    this.getClickTarget_().style.cursor = '';
=======
    Blockly.addClass_(group, 'blocklyEditableText');
    Blockly.removeClass_(group, 'blocklyNonEditableText');
    this.fieldGroup_.style.cursor = this.CURSOR;
  } else {
    Blockly.addClass_(group, 'blocklyNonEditableText');
    Blockly.removeClass_(group, 'blocklyEditableText');
    this.fieldGroup_.style.cursor = '';
>>>>>>> aa8cc2cb
  }
};

/**
 * Gets whether this editable field is visible or not.
 * @return {boolean} True if visible.
 */
Blockly.Field.prototype.isVisible = function() {
  return this.visible_;
};

/**
 * Sets whether this editable field is visible or not.
 * @param {boolean} visible True if visible.
 */
Blockly.Field.prototype.setVisible = function(visible) {
  if (this.visible_ == visible) {
    return;
  }
  this.visible_ = visible;
  var root = this.getSvgRoot();
  if (root) {
    root.style.display = visible ? 'block' : 'none';
    this.render_();
  }
};

/**
 * Sets a new validation function for editable fields.
 * @param {Function} handler New validation function, or null.
 */
Blockly.Field.prototype.setValidator = function(handler) {
  this.validator_ = handler;
};

/**
 * Gets the validation function for editable fields.
 * @return {Function} Validation function, or null.
 */
Blockly.Field.prototype.getValidator = function() {
  return this.validator_;
};

/**
 * Validates a change.  Does nothing.  Subclasses may override this.
 * @param {string} text The user's text.
 * @return {string} No change needed.
 */
Blockly.Field.prototype.classValidator = function(text) {
  return text;
};

/**
 * Calls the validation function for this field, as well as all the validation
 * function for the field's class and its parents.
 * @param {string} text Proposed text.
 * @return {?string} Revised text, or null if invalid.
 */
Blockly.Field.prototype.callValidator = function(text) {
  var classResult = this.classValidator(text);
  if (classResult === null) {
    // Class validator rejects value.  Game over.
    return null;
  } else if (classResult !== undefined) {
    text = classResult;
  }
  var userValidator = this.getValidator();
  if (userValidator) {
    var userResult = userValidator.call(this, text);
    if (userResult === null) {
      // User validator rejects value.  Game over.
      return null;
    } else if (userResult !== undefined) {
      text = userResult;
    }
  }
  return text;
};

/**
 * Gets the group element for this editable field.
 * Used for measuring the size and for positioning.
 * @return {!Element} The group element.
 */
Blockly.Field.prototype.getSvgRoot = function() {
  return /** @type {!Element} */ (this.fieldGroup_);
};

/**
 * Draws the border with the correct width.
 * Saves the computed width in a property.
 * @private
 */
Blockly.Field.prototype.render_ = function() {
  if (this.visible_ && this.textElement_) {
    var key = this.textElement_.textContent + '\n' +
        this.textElement_.className.baseVal;
    if (Blockly.Field.cacheWidths_ && Blockly.Field.cacheWidths_[key]) {
      var width = Blockly.Field.cacheWidths_[key];
    } else {
      try {
        var width = this.textElement_.getComputedTextLength();
      } catch (e) {
        // MSIE 11 is known to throw "Unexpected call to method or property
        // access." if Blockly is hidden.
        var width = this.textElement_.textContent.length * 8;
      }
      if (Blockly.Field.cacheWidths_) {
        Blockly.Field.cacheWidths_[key] = width;
      }
    }
    if (this.EDITABLE) {
      // Add padding to left and right of text.
      width += Blockly.BlockSvg.EDITABLE_FIELD_PADDING;
    }
    if (this.box_) {
      // Add padding to any drawn box.
      width += Blockly.BlockSvg.BOX_FIELD_PADDING;
    }
    // Update text centering, based on newly calculated width.
    var centerTextX = width / 2;
    // In a text-editing shadow block's field,
    // if half the text length is not at least center of
    // visible field (FIELD_WIDTH), center it there instead.
    if (this.sourceBlock_.isShadow()) {
      var minOffset = Blockly.BlockSvg.FIELD_WIDTH / 2;
      if (this.sourceBlock_.RTL) {
        // X position starts at the left edge of the block, in both RTL and LTR.
        // First offset by the width of the block to move to the right edge,
        // and then subtract to move to the same position as LTR.
        var minCenter = width - minOffset;
        centerTextX = Math.min(minCenter, centerTextX);
      } else {
        // (width / 2) should exceed Blockly.BlockSvg.FIELD_WIDTH / 2
        // if the text is longer.
        centerTextX = Math.max(minOffset, centerTextX);
      }
    }
    this.textElement_.setAttribute('x', centerTextX);

  } else {
    var width = 0;
  }
  this.size_.width = width;
  // Update any drawn box to the correct width and height.
  if (this.box_) {
    this.box_.setAttribute('width', this.size_.width);
    this.box_.setAttribute('height', this.size_.height);
  }
};

/**
 * Start caching field widths.  Every call to this function MUST also call
 * stopCache.  Caches must not survive between execution threads.
 */
Blockly.Field.startCache = function() {
  Blockly.Field.cacheReference_++;
  if (!Blockly.Field.cacheWidths_) {
    Blockly.Field.cacheWidths_ = {};
  }
};

/**
 * Stop caching field widths.  Unless caching was already on when the
 * corresponding call to startCache was made.
 */
Blockly.Field.stopCache = function() {
  Blockly.Field.cacheReference_--;
  if (!Blockly.Field.cacheReference_) {
    Blockly.Field.cacheWidths_ = null;
  }
};

/**
 * Returns the height and width of the field.
 * @return {!goog.math.Size} Height and width.
 */
Blockly.Field.prototype.getSize = function() {
  if (!this.size_.width) {
    this.render_();
  }
  return this.size_;
};

/**
 * Returns the height and width of the field,
 * accounting for the workspace scaling.
 * @return {!goog.math.Size} Height and width.
 * @private
 */
Blockly.Field.prototype.getScaledBBox_ = function() {
  var size = this.getSize();
  // Create new object, so as to not return an uneditable SVGRect in IE.
  return new goog.math.Size(size.width * this.sourceBlock_.workspace.scale,
                            size.height * this.sourceBlock_.workspace.scale);
};

/**
 * Get the text from this field.
 * @return {string} Current text.
 */
Blockly.Field.prototype.getText = function() {
  return this.text_;
};

/**
 * Set the text in this field.  Trigger a rerender of the source block.
 * @param {*} text New text.
 */
Blockly.Field.prototype.setText = function(text) {
  if (text === null) {
    // No change if null.
    return;
  }
  text = String(text);
  if (text === this.text_) {
    // No change.
    return;
  }
  this.text_ = text;
  this.updateTextNode_();

  if (this.sourceBlock_ && this.sourceBlock_.rendered) {
    this.sourceBlock_.render();
    this.sourceBlock_.bumpNeighbours_();
  }
};

/**
 * Update the text node of this field to display the current text.
 * @private
 */
Blockly.Field.prototype.updateTextNode_ = function() {
  if (!this.textElement_) {
    // Not rendered yet.
    return;
  }
  var text = this.text_;
  if (text.length > this.maxDisplayLength) {
    // Truncate displayed string and add an ellipsis ('...').
    text = text.substring(0, this.maxDisplayLength - 2) + '\u2026';
    // Add special class for sizing font when truncated
    this.textElement_.setAttribute('class', 'blocklyText blocklyTextTruncated');
  } else {
    this.textElement_.setAttribute('class', 'blocklyText');
  }
  // Empty the text element.
  goog.dom.removeChildren(/** @type {!Element} */ (this.textElement_));
  // Replace whitespace with non-breaking spaces so the text doesn't collapse.
  text = text.replace(/\s/g, Blockly.Field.NBSP);
  if (this.sourceBlock_.RTL && text) {
    // The SVG is LTR, force text to be RTL.
    text += '\u200F';
  }
  if (!text) {
    // Prevent the field from disappearing if empty.
    text = Blockly.Field.NBSP;
  }
  var textNode = document.createTextNode(text);
  this.textElement_.appendChild(textNode);

  // Cached width is obsolete.  Clear it.
  this.size_.width = 0;
};

/**
 * By default there is no difference between the human-readable text and
 * the language-neutral values.  Subclasses (such as dropdown) may define this.
 * @return {string} Current text.
 */
Blockly.Field.prototype.getValue = function() {
  return this.getText();
};

/**
 * By default there is no difference between the human-readable text and
 * the language-neutral values.  Subclasses (such as dropdown) may define this.
 * @param {string} newText New text.
 */
Blockly.Field.prototype.setValue = function(newText) {
  if (newText === null) {
    // No change if null.
    return;
  }
  var oldText = this.getValue();
  if (oldText == newText) {
    return;
  }
  if (this.sourceBlock_ && Blockly.Events.isEnabled()) {
    Blockly.Events.fire(new Blockly.Events.Change(
        this.sourceBlock_, 'field', this.name, oldText, newText));
  }
  this.setText(newText);
};

/**
 * Handle a mouse up event on an editable field.
 * @param {!Event} e Mouse up event.
 * @private
 */
Blockly.Field.prototype.onMouseUp_ = function(e) {
  if ((goog.userAgent.IPHONE || goog.userAgent.IPAD) &&
      !goog.userAgent.isVersionOrHigher('537.51.2') &&
      e.layerX !== 0 && e.layerY !== 0) {
    // Old iOS spawns a bogus event on the next touch after a 'prompt()' edit.
    // Unlike the real events, these have a layerX and layerY set.
    return;
  } else if (Blockly.isRightButton(e)) {
    // Right-click.
    return;
  } else if (this.sourceBlock_.workspace.isDragging()) {
    // Drag operation is concluding.  Don't open the editor.
    return;
  } else if (this.sourceBlock_.isEditable()) {
    // Non-abstract sub-classes must define a showEditor_ method.
    this.showEditor_();
  }
};

/**
 * Change the tooltip text for this field.
 * @param {string|!Element} newTip Text for tooltip or a parent element to
 *     link to for its tooltip.
 */
Blockly.Field.prototype.setTooltip = function(newTip) {
  // Non-abstract sub-classes may wish to implement this.  See FieldLabel.
};

/**
 * Select the element to bind the click handler to. When this element is
 * clicked on an editable field, the editor will open.
 *
 * <p>If the block has multiple fields, this is just the group containing the
 * field. If the block has only one field, we handle clicks over the whole
 * block.
 *
 * @return {!Element} Element to bind click handler to.
 * @private
 */
Blockly.Field.prototype.getClickTarget_ = function() {
  var nFields = 0;

  for (var i = 0, input; input = this.sourceBlock_.inputList[i]; i++) {
    nFields += input.fieldRow.length;
  }

  if (nFields <= 1) {
    return this.sourceBlock_.getSvgRoot();
  } else {
    return this.getSvgRoot();
  }
};

/**
 * Return the absolute coordinates of the top-left corner of this field.
 * The origin (0,0) is the top-left corner of the page body.
 * @return {!goog.math.Coordinate} Object with .x and .y properties.
 * @private
 */
Blockly.Field.prototype.getAbsoluteXY_ = function() {
  return goog.style.getPageOffset(this.getClickTarget_());
};<|MERGE_RESOLUTION|>--- conflicted
+++ resolved
@@ -187,27 +187,13 @@
     return;
   }
   if (this.sourceBlock_.isEditable()) {
-<<<<<<< HEAD
-    Blockly.addClass_(/** @type {!Element} */ (this.fieldGroup_),
-                      'blocklyEditableText');
-    Blockly.removeClass_(/** @type {!Element} */ (this.fieldGroup_),
-                         'blocklyNoNEditableText');
-    this.getClickTarget_().style.cursor = this.CURSOR;
-  } else {
-    Blockly.addClass_(/** @type {!Element} */ (this.fieldGroup_),
-                      'blocklyNonEditableText');
-    Blockly.removeClass_(/** @type {!Element} */ (this.fieldGroup_),
-                         'blocklyEditableText');
-    this.getClickTarget_().style.cursor = '';
-=======
     Blockly.addClass_(group, 'blocklyEditableText');
     Blockly.removeClass_(group, 'blocklyNonEditableText');
-    this.fieldGroup_.style.cursor = this.CURSOR;
+    this.getClickTarget_().style.cursor = this.CURSOR;
   } else {
     Blockly.addClass_(group, 'blocklyNonEditableText');
     Blockly.removeClass_(group, 'blocklyEditableText');
-    this.fieldGroup_.style.cursor = '';
->>>>>>> aa8cc2cb
+    this.getClickTarget_().style.cursor = '';
   }
 };
 
