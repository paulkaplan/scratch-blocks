/**
 * @license
 * Visual Blocks Editor
 *
 * Copyright 2011 Google Inc.
 * https://developers.google.com/blockly/
 *
 * Licensed under the Apache License, Version 2.0 (the "License");
 * you may not use this file except in compliance with the License.
 * You may obtain a copy of the License at
 *
 *   http://www.apache.org/licenses/LICENSE-2.0
 *
 * Unless required by applicable law or agreed to in writing, software
 * distributed under the License is distributed on an "AS IS" BASIS,
 * WITHOUT WARRANTIES OR CONDITIONS OF ANY KIND, either express or implied.
 * See the License for the specific language governing permissions and
 * limitations under the License.
 */

/**
 * @fileoverview Flyout tray containing blocks which may be created.
 * @author fraser@google.com (Neil Fraser)
 */
'use strict';

goog.provide('Blockly.Flyout');

goog.require('Blockly.Block');
goog.require('Blockly.Comment');
goog.require('Blockly.Events');
goog.require('Blockly.FlyoutButton');
goog.require('Blockly.WorkspaceSvg');
goog.require('goog.dom');
goog.require('goog.events');
goog.require('goog.math.Rect');
goog.require('goog.userAgent');


/**
 * Class for a flyout.
 * @param {!Object} workspaceOptions Dictionary of options for the workspace.
 * @constructor
 */
Blockly.Flyout = function(workspaceOptions) {
  workspaceOptions.getMetrics = this.getMetrics_.bind(this);
  workspaceOptions.setMetrics = this.setMetrics_.bind(this);

  /**
   * @type {!Blockly.Workspace}
   * @private
   */
  this.workspace_ = new Blockly.WorkspaceSvg(workspaceOptions);
  this.workspace_.isFlyout = true;

  /**
   * Is RTL vs LTR.
   * @type {boolean}
   */
  this.RTL = !!workspaceOptions.RTL;

  /**
   * Flyout should be laid out horizontally vs vertically.
   * @type {boolean}
   * @private
   */
  this.horizontalLayout_ = workspaceOptions.horizontalLayout;

  /**
   * Position of the toolbox and flyout relative to the workspace.
   * @type {number}
   * @private
   */
  this.toolboxPosition_ = workspaceOptions.toolboxPosition;

  /**
   * Opaque data that can be passed to Blockly.unbindEvent_.
   * @type {!Array.<!Array>}
   * @private
   */
  this.eventWrappers_ = [];

  /**
   * List of background buttons that lurk behind each block to catch clicks
   * landing in the blocks' lakes and bays.
   * @type {!Array.<!Element>}
   * @private
   */
  this.backgroundButtons_ = [];

  /**
   * List of visible buttons.
   * @type {!Array.<!Blockly.FlyoutButton>}
   * @private
   */
  this.buttons_ = [];

  /**
   * List of checkboxes next to variable blocks.
   * Each element is an object containing the SVG for the checkbox, a boolean
   * for its checked state, and the block the checkbox is associated with.
   * @type {!Array.<!Object>}
   * @private
   */
  this.checkboxes_ = [];

  /**
   * List of event listeners.
   * @type {!Array.<!Array>}
   * @private
   */
  this.listeners_ = [];

  /**
   * List of blocks that should always be disabled.
   * @type {!Array.<!Blockly.Block>}
   * @private
   */
  this.permanentlyDisabled_ = [];

  /**
   * y coordinate of mousedown - used to calculate scroll distances.
   * @private {number}
   */
  this.startDragMouseY_ = 0;

  /**
   * x coordinate of mousedown - used to calculate scroll distances.
   * @private {number}
   */
  this.startDragMouseX_ = 0;
};

/**
 * When a flyout drag is in progress, this is a reference to the flyout being
 * dragged. This is used by Flyout.terminateDrag_ to reset dragMode_.
 * @private {Blockly.Flyout}
 */
Blockly.Flyout.startFlyout_ = null;

/**
 * Event that started a drag. Used to determine the drag distance/direction and
 * also passed to BlockSvg.onMouseDown_() after creating a new block.
 * @private {Event}
 */
Blockly.Flyout.startDownEvent_ = null;

/**
 * Flyout block where the drag/click was initiated. Used to fire click events or
 * create a new block.
 * @private {Event}
 */
Blockly.Flyout.startBlock_ = null;

/**
 * Wrapper function called when a mouseup occurs during a background or block
 * drag operation.
 * @private {Array.<!Array>}
 */
Blockly.Flyout.onMouseUpWrapper_ = null;

/**
 * Wrapper function called when a mousemove occurs during a background drag.
 * @private {Array.<!Array>}
 */
Blockly.Flyout.onMouseMoveWrapper_ = null;

/**
 * Wrapper function called when a mousemove occurs during a block drag.
 * @private {Array.<!Array>}
 */
Blockly.Flyout.onMouseMoveBlockWrapper_ = null;

/**
 * Does the flyout automatically close when a block is created?
 * @type {boolean}
 */
Blockly.Flyout.prototype.autoClose = true;

/**
 * Corner radius of the flyout background.
 * @type {number}
 * @const
 */
Blockly.Flyout.prototype.CORNER_RADIUS = 0;

/**
 * Number of pixels the mouse must move before a drag/scroll starts. Because the
 * drag-intention is determined when this is reached, it is larger than
 * Blockly.DRAG_RADIUS so that the drag-direction is clearer.
 */
Blockly.Flyout.prototype.DRAG_RADIUS = 10;

/**
 * Margin around the edges of the blocks in the flyout.
 * @type {number}
 * @const
 */
Blockly.Flyout.prototype.MARGIN = 12;

/**
 * Gap between items in horizontal flyouts. Can be overridden with the "sep"
 * element.
 * @const {number}
 */
Blockly.Flyout.prototype.GAP_X = Blockly.Flyout.prototype.MARGIN * 3;

/**
 * Gap between items in vertical flyouts. Can be overridden with the "sep"
 * element.
 * @const {number}
 */
Blockly.Flyout.prototype.GAP_Y = Blockly.Flyout.prototype.MARGIN * 3;

/**
 * Top/bottom padding between scrollbar and edge of flyout background.
 * @type {number}
 * @const
 */
Blockly.Flyout.prototype.SCROLLBAR_PADDING = 2;

/**
 * Size of a checkbox next to a variable reporter.
 * @type {number}
 * @const
 */
Blockly.Flyout.prototype.CHECKBOX_SIZE = 20;

/**
 * Space above and around the checkbox.
 * @type {number}
 * @const
 */
Blockly.Flyout.prototype.CHECKBOX_MARGIN = Blockly.Flyout.prototype.MARGIN;

/**
 * Total additional width of a row that contains a checkbox.
 * @type {number}
 * @const
 */
Blockly.Flyout.prototype.CHECKBOX_SPACE_X =
    Blockly.Flyout.prototype.CHECKBOX_SIZE +
    2 * Blockly.Flyout.prototype.CHECKBOX_MARGIN;

/**
 * Width of flyout.
 * @type {number}
 * @private
 */
Blockly.Flyout.prototype.width_ = 0;

/**
 * Height of flyout.
 * @type {number}
 * @private
 */
Blockly.Flyout.prototype.height_ = 0;

/**
 * Width of flyout contents.
 * @type {number}
 * @private
 */
Blockly.Flyout.prototype.contentWidth_ = 0;

/**
 * Height of flyout contents.
 * @type {number}
 * @private
 */
Blockly.Flyout.prototype.contentHeight_ = 0;

/**
 * Vertical offset of flyout.
 * @type {number}
 * @private
 */
Blockly.Flyout.prototype.verticalOffset_ = 0;

/**
 * Range of a drag angle from a flyout considered "dragging toward workspace".
 * Drags that are within the bounds of this many degrees from the orthogonal
 * line to the flyout edge are considered to be "drags toward the workspace".
 * Example:
 * Flyout                                                  Edge   Workspace
 * [block] /  <-within this angle, drags "toward workspace" |
 * [block] ---- orthogonal to flyout boundary ----          |
 * [block] \                                                |
 * The angle is given in degrees from the orthogonal.
 *
 * This is used to know when to create a new block and when to scroll the
 * flyout. Setting it to 360 means that all drags create a new block.
 * @type {number}
 * @private
*/
Blockly.Flyout.prototype.dragAngleRange_ = 70;

/**
 * Is the flyout dragging (scrolling)?
 * 0 - DRAG_NONE - no drag is ongoing or state is undetermined
 * 1 - DRAG_STICKY - still within the sticky drag radius
 * 2 - DRAG_FREE - in scroll mode (never create a new block)
 * @private
 */
Blockly.Flyout.prototype.dragMode_ = Blockly.DRAG_NONE;


/**
 * Creates the flyout's DOM.  Only needs to be called once.
 * @return {!Element} The flyout's SVG group.
 */
Blockly.Flyout.prototype.createDom = function() {
  /*
  <g>
    <path class="blocklyFlyoutBackground"/>
    <g class="blocklyFlyout"></g>
  </g>
  */
  this.svgGroup_ = Blockly.createSvgElement('g',
      {'class': 'blocklyFlyout'}, null);
  this.svgBackground_ = Blockly.createSvgElement('path',
      {'class': 'blocklyFlyoutBackground'}, this.svgGroup_);
  this.svgGroup_.appendChild(this.workspace_.createDom());
  return this.svgGroup_;
};

/**
 * Initializes the flyout.
 * @param {!Blockly.Workspace} targetWorkspace The workspace in which to create
 *     new blocks.
 */
Blockly.Flyout.prototype.init = function(targetWorkspace) {
  this.targetWorkspace_ = targetWorkspace;
  this.workspace_.targetWorkspace = targetWorkspace;
  // Add scrollbar.
  this.scrollbar_ = new Blockly.Scrollbar(this.workspace_,
      this.horizontalLayout_, false);

  this.hide();

  Array.prototype.push.apply(this.eventWrappers_,
      Blockly.bindEvent_(this.svgGroup_, 'wheel', this, this.wheel_));
  // Dragging the flyout up and down (or left and right).
  Array.prototype.push.apply(this.eventWrappers_,
      Blockly.bindEvent_(this.svgGroup_, 'mousedown', this, this.onMouseDown_));
};

/**
 * Dispose of this flyout.
 * Unlink from all DOM elements to prevent memory leaks.
 */
Blockly.Flyout.prototype.dispose = function() {
  this.hide();
  Blockly.unbindEvent_(this.eventWrappers_);
  if (this.scrollbar_) {
    this.scrollbar_.dispose();
    this.scrollbar_ = null;
  }
  if (this.workspace_) {
    this.workspace_.targetWorkspace = null;
    this.workspace_.dispose();
    this.workspace_ = null;
  }
  if (this.svgGroup_) {
    goog.dom.removeNode(this.svgGroup_);
    this.svgGroup_ = null;
  }
  this.svgBackground_ = null;
  this.targetWorkspace_ = null;
};

/**
 * Get the width of the flyout.
 * @return {number} The width of the flyout.
 */
Blockly.Flyout.prototype.getWidth = function() {
  return this.width_;
};

/**
 * Get the height of the flyout.
 * @return {number} The width of the flyout.
 */
Blockly.Flyout.prototype.getHeight = function() {
  return this.height_;
};

/**
 * Get the flyout's workspace.
 * @return {!Blockly.Workspace} Workspace on which this flyout's blocks are placed.
 */
Blockly.Flyout.prototype.getWorkspace = function() {
  return this.workspace_;
};

/**
 * Return an object with all the metrics required to size scrollbars for the
 * flyout.  The following properties are computed:
 * .viewHeight: Height of the visible rectangle,
 * .viewWidth: Width of the visible rectangle,
 * .contentHeight: Height of the contents,
 * .contentWidth: Width of the contents,
 * .viewTop: Offset of top edge of visible rectangle from parent,
 * .contentTop: Offset of the top-most content from the y=0 coordinate,
 * .absoluteTop: Top-edge of view.
 * .viewLeft: Offset of the left edge of visible rectangle from parent,
 * .contentLeft: Offset of the left-most content from the x=0 coordinate,
 * .absoluteLeft: Left-edge of view.
 * @return {Object} Contains size and position metrics of the flyout.
 * @private
 */
Blockly.Flyout.prototype.getMetrics_ = function() {
  if (!this.isVisible()) {
    // Flyout is hidden.
    return null;
  }

  try {
    var optionBox = this.workspace_.getCanvas().getBBox();
  } catch (e) {
    // Firefox has trouble with hidden elements (Bug 528969).
    var optionBox = {height: 0, y: 0, width: 0, x: 0};
  }

  var absoluteTop = this.SCROLLBAR_PADDING;
  var absoluteLeft = this.SCROLLBAR_PADDING;
  if (this.horizontalLayout_) {
    if (this.toolboxPosition_ == Blockly.TOOLBOX_AT_BOTTOM) {
      absoluteTop = 0;
    }
    var viewHeight = this.height_;
    if (this.toolboxPosition_ == Blockly.TOOLBOX_AT_TOP) {
      viewHeight += this.MARGIN - this.SCROLLBAR_PADDING;
    }
    var viewWidth = this.width_ - 2 * this.SCROLLBAR_PADDING;
  } else {
    absoluteLeft = 0;
    var viewHeight = this.height_ - 2 * this.SCROLLBAR_PADDING;
    var viewWidth = this.width_;
    if (!this.RTL) {
      viewWidth -= this.SCROLLBAR_PADDING;
    }
  }

  var metrics = {
    viewHeight: viewHeight,
    viewWidth: viewWidth,
    contentHeight: optionBox.height * this.workspace_.scale + 2 * this.MARGIN,
    contentWidth: optionBox.width * this.workspace_.scale + 2 * this.MARGIN,
    viewTop: -this.workspace_.scrollY,
    viewLeft: -this.workspace_.scrollX,
    contentTop: optionBox.y,
    contentLeft: optionBox.x,
    absoluteTop: absoluteTop,
    absoluteLeft: absoluteLeft
  };
  return metrics;
};

/**
 * Sets the translation of the flyout to match the scrollbars.
 * @param {!Object} xyRatio Contains a y property which is a float
 *     between 0 and 1 specifying the degree of scrolling and a
 *     similar x property.
 * @private
 */
Blockly.Flyout.prototype.setMetrics_ = function(xyRatio) {
  var metrics = this.getMetrics_();
  // This is a fix to an apparent race condition.
  if (!metrics) {
    return;
  }
  if (!this.horizontalLayout_ && goog.isNumber(xyRatio.y)) {
    this.workspace_.scrollY = -metrics.contentHeight * xyRatio.y;
  } else if (this.horizontalLayout_ && goog.isNumber(xyRatio.x)) {
    this.workspace_.scrollX = -metrics.contentWidth * xyRatio.x;
  }

  this.workspace_.translate(this.workspace_.scrollX + metrics.absoluteLeft,
      this.workspace_.scrollY + metrics.absoluteTop);
};

/**
 * Move the flyout to the edge of the workspace.
 */
Blockly.Flyout.prototype.position = function() {
  if (!this.isVisible()) {
    return;
  }
  var targetWorkspaceMetrics = this.targetWorkspace_.getMetrics();
  if (!targetWorkspaceMetrics) {
    // Hidden components will return null.
    return;
  }
  var edgeWidth = this.horizontalLayout_ ?
      targetWorkspaceMetrics.viewWidth : this.width_;
  edgeWidth -= this.CORNER_RADIUS;
  if (this.toolboxPosition_ == Blockly.TOOLBOX_AT_RIGHT) {
    edgeWidth *= -1;
  }

  this.setBackgroundPath_(edgeWidth,
      this.horizontalLayout_ ? this.height_ :
      targetWorkspaceMetrics.viewHeight);

  var x = targetWorkspaceMetrics.absoluteLeft;
  if (this.toolboxPosition_ == Blockly.TOOLBOX_AT_RIGHT) {
    x += targetWorkspaceMetrics.viewWidth;
    x -= this.width_;
  }

  var y = targetWorkspaceMetrics.absoluteTop;
  if (this.toolboxPosition_ == Blockly.TOOLBOX_AT_BOTTOM) {
    y += targetWorkspaceMetrics.viewHeight;
    y -= this.height_;
  }

  this.svgGroup_.setAttribute('transform', 'translate(' + x + ',' + y + ')');

  // Record the height for Blockly.Flyout.getMetrics_, or width if the layout is
  // horizontal.
  if (this.horizontalLayout_) {
    this.width_ = targetWorkspaceMetrics.viewWidth;
  } else {
    this.height_ = targetWorkspaceMetrics.viewHeight;
  }

  // Update the scrollbar (if one exists).
  if (this.scrollbar_) {
    this.scrollbar_.resize();
  }
  // The blocks need to be visible in order to be laid out and measured correctly, but we don't
  // want the flyout to show up until it's properly sized.
  // Opacity is set to zero in show().
  this.svgGroup_.style.opacity = 1;
};

/**
 * Create and set the path for the visible boundaries of the flyout.
 * @param {number} width The width of the flyout, not including the
 *     rounded corners.
 * @param {number} height The height of the flyout, not including
 *     rounded corners.
 * @private
 */
Blockly.Flyout.prototype.setBackgroundPath_ = function(width, height) {
  if (this.horizontalLayout_) {
    this.setBackgroundPathHorizontal_(width, height);
  } else {
    this.setBackgroundPathVertical_(width, height);
  }
};

/**
 * Create and set the path for the visible boundaries of the flyout in vertical
 * mode.
 * @param {number} width The width of the flyout, not including the
 *     rounded corners.
 * @param {number} height The height of the flyout, not including
 *     rounded corners.
 * @private
 */
Blockly.Flyout.prototype.setBackgroundPathVertical_ = function(width, height) {
  var atRight = this.toolboxPosition_ == Blockly.TOOLBOX_AT_RIGHT;
  // Decide whether to start on the left or right.
  var path = ['M ' + (atRight ? this.width_ : 0) + ',0'];
  // Top.
  path.push('h', width);
  // Rounded corner.
  path.push('a', this.CORNER_RADIUS, this.CORNER_RADIUS, 0, 0,
      atRight ? 0 : 1,
      atRight ? -this.CORNER_RADIUS : this.CORNER_RADIUS,
      this.CORNER_RADIUS);
  // Side closest to workspace.
  path.push('v', Math.max(0, height - this.CORNER_RADIUS * 2));
  // Rounded corner.
  path.push('a', this.CORNER_RADIUS, this.CORNER_RADIUS, 0, 0,
      atRight ? 0 : 1,
      atRight ? this.CORNER_RADIUS : -this.CORNER_RADIUS,
      this.CORNER_RADIUS);
  // Bottom.
  path.push('h', -width);
  path.push('z');
  this.svgBackground_.setAttribute('d', path.join(' '));
};

/**
 * Create and set the path for the visible boundaries of the flyout in
 * horizontal mode.
 * @param {number} width The width of the flyout, not including the
 *     rounded corners.
 * @param {number} height The height of the flyout, not including
 *     rounded corners.
 * @private
 */
Blockly.Flyout.prototype.setBackgroundPathHorizontal_ = function(width,
    height) {
  var atTop = this.toolboxPosition_ == Blockly.TOOLBOX_AT_TOP;
  // Start at top left.
  var path = ['M 0,' + (atTop ? 0 : this.CORNER_RADIUS)];

  if (atTop) {
    // Top.
    path.push('h', width + this.CORNER_RADIUS);
    // Right.
    path.push('v', height);
    // Bottom.
    path.push('a', this.CORNER_RADIUS, this.CORNER_RADIUS, 0, 0, 1,
        -this.CORNER_RADIUS, this.CORNER_RADIUS);
    path.push('h', -1 * (width - this.CORNER_RADIUS));
    // Left.
    path.push('a', this.CORNER_RADIUS, this.CORNER_RADIUS, 0, 0, 1,
        -this.CORNER_RADIUS, -this.CORNER_RADIUS);
    path.push('z');
  } else {
    // Top.
    path.push('a', this.CORNER_RADIUS, this.CORNER_RADIUS, 0, 0, 1,
        this.CORNER_RADIUS, -this.CORNER_RADIUS);
    path.push('h', width - this.CORNER_RADIUS);
     // Right.
    path.push('a', this.CORNER_RADIUS, this.CORNER_RADIUS, 0, 0, 1,
        this.CORNER_RADIUS, this.CORNER_RADIUS);
    path.push('v', height - this.CORNER_RADIUS);
    // Bottom.
    path.push('h', -width - this.CORNER_RADIUS);
    // Left.
    path.push('z');
  }
  this.svgBackground_.setAttribute('d', path.join(' '));
};

/**
 * Scroll the flyout to the top.
 */
Blockly.Flyout.prototype.scrollToStart = function() {
  this.scrollbar_.set((this.horizontalLayout_ && this.RTL) ? Infinity : 0);
};

/**
 * Scroll the flyout.
 * @param {!Event} e Mouse wheel scroll event.
 * @private
 */
Blockly.Flyout.prototype.wheel_ = function(e) {
  var delta = this.horizontalLayout_ ? e.deltaX : e.deltaY;

  if (delta) {
    if (goog.userAgent.GECKO) {
      // Firefox's deltas are a tenth that of Chrome/Safari.
      delta *= 10;
    }
    var metrics = this.getMetrics_();
    var pos = this.horizontalLayout_ ? metrics.viewLeft + delta :
        metrics.viewTop + delta;
    var limit = this.horizontalLayout_ ?
        metrics.contentWidth - metrics.viewWidth :
        metrics.contentHeight - metrics.viewHeight;
    pos = Math.min(pos, limit);
    pos = Math.max(pos, 0);
    this.scrollbar_.set(pos);
  }

  // Don't scroll the page.
  e.preventDefault();
  // Don't propagate mousewheel event (zooming).
  e.stopPropagation();
};

/**
 * Is the flyout visible?
 * @return {boolean} True if visible.
 */
Blockly.Flyout.prototype.isVisible = function() {
  return this.svgGroup_ && this.svgGroup_.style.display == 'block';
};

/**
 * Hide and empty the flyout.
 */
Blockly.Flyout.prototype.hide = function() {
  if (!this.isVisible()) {
    return;
  }
  this.svgGroup_.style.display = 'none';
  // Delete all the event listeners.
  for (var x = 0, listen; listen = this.listeners_[x]; x++) {
    Blockly.unbindEvent_(listen);
  }
  this.listeners_.length = 0;
  if (this.reflowWrapper_) {
    this.workspace_.removeChangeListener(this.reflowWrapper_);
    this.reflowWrapper_ = null;
  }
  // Do NOT delete the blocks here.  Wait until Flyout.show.
  // https://neil.fraser.name/news/2014/08/09/
};

/**
 * Show and populate the flyout.
 * @param {!Array|string} xmlList List of blocks to show.
 *     Variables and procedures have a custom set of blocks.
 */
Blockly.Flyout.prototype.show = function(xmlList) {
  this.hide();
  this.clearOldBlocks_();

  if (xmlList == Blockly.Variables.NAME_TYPE) {
    // Special category for variables.
    xmlList =
        Blockly.Variables.flyoutCategory(this.workspace_.targetWorkspace);
  } else if (xmlList == Blockly.Procedures.NAME_TYPE) {
    // Special category for procedures.
    xmlList =
        Blockly.Procedures.flyoutCategory(this.workspace_.targetWorkspace);
  }

  this.svgGroup_.style.display = 'block';
  // Create the blocks to be shown in this flyout.
  var contents = [];
  var gaps = [];
  this.permanentlyDisabled_.length = 0;
  for (var i = 0, xml; xml = xmlList[i]; i++) {
    if (xml.tagName) {
      var tagName = xml.tagName.toUpperCase();
      var default_gap = this.horizontalLayout_ ? this.GAP_X : this.GAP_Y;
      if (tagName == 'BLOCK') {
        var curBlock = Blockly.Xml.domToBlock(xml, this.workspace_);
        if (curBlock.disabled) {
          // Record blocks that were initially disabled.
          // Do not enable these blocks as a result of capacity filtering.
          this.permanentlyDisabled_.push(curBlock);
        }
        contents.push({type: 'block', block: curBlock});
        var gap = parseInt(xml.getAttribute('gap'), 10);
        gaps.push(isNaN(gap) ? default_gap : gap);
      } else if (xml.tagName.toUpperCase() == 'SEP') {
        // Change the gap between two blocks.
        // <sep gap="36"></sep>
        // The default gap is 24, can be set larger or smaller.
        // This overwrites the gap attribute on the previous block.
        // Note that a deprecated method is to add a gap to a block.
        // <block type="math_arithmetic" gap="8"></block>
        var newGap = parseInt(xml.getAttribute('gap'), 10);
        // Ignore gaps before the first block.
        if (!isNaN(newGap) && gaps.length > 0) {
          gaps[gaps.length - 1] = newGap;
        } else {
          gaps.push(default_gap);
        }
      } else if (tagName == 'BUTTON') {
        var label = xml.getAttribute('text');
        var curButton = new Blockly.FlyoutButton(this.workspace_,
            this.targetWorkspace_, label);
        contents.push({type: 'button', button: curButton});
        gaps.push(default_gap);
      }
    }
  }

  this.layout_(contents, gaps);

  // IE 11 is an incompetent browser that fails to fire mouseout events.
  // When the mouse is over the background, deselect all blocks.
  var deselectAll = function() {
    var topBlocks = this.workspace_.getTopBlocks(false);
    for (var i = 0, block; block = topBlocks[i]; i++) {
      block.removeSelect();
    }
  };

  this.listeners_.push(Blockly.bindEvent_(this.svgBackground_, 'mouseover',
      this, deselectAll));

  if (this.horizontalLayout_) {
    this.height_ = 0;
  } else {
    this.width_ = 0;
  }
  this.reflow();

  // Correctly position the flyout's scrollbar when it opens.
  this.position();

  this.reflowWrapper_ = this.reflow.bind(this);
  this.workspace_.addChangeListener(this.reflowWrapper_);

};

/**
 * Lay out the blocks in the flyout.
 * @param {!Array.<!Object>} contents The blocks and buttons to lay out.
 * @param {!Array.<number>} gaps The visible gaps between blocks.
 * @private
 */
Blockly.Flyout.prototype.layout_ = function(contents, gaps) {
  this.workspace_.scale = this.targetWorkspace_.scale;
  var margin = this.MARGIN;
  var cursorX = margin;
  var cursorY = margin;
  if (this.horizontalLayout_ && this.RTL) {
    contents = contents.reverse();
  }

  for (var i = 0, item; item = contents[i]; i++) {
    if (item.type == 'block') {
      var block = item.block;
      var allBlocks = block.getDescendants();
      for (var j = 0, child; child = allBlocks[j]; j++) {
        // Mark blocks as being inside a flyout.  This is used to detect and
        // prevent the closure of the flyout if the user right-clicks on such a
        // block.
        child.isInFlyout = true;
      }
      var root = block.getSvgRoot();
      var blockHW = block.getHeightWidth();

      var moveX = cursorX;
      if (this.horizontalLayout_ && this.RTL) {
        moveX += blockHW.width;
      }

      if (!this.horizontalLayout_ && block.hasCheckboxInFlyout()) {
        this.createCheckbox_(block, cursorX, cursorY, blockHW);
        moveX += this.CHECKBOX_SIZE + this.CHECKBOX_MARGIN;
      }
<<<<<<< HEAD
      block.moveBy(moveX, cursorY);

=======
      block.moveBy((this.horizontalLayout_ && this.RTL) ?
          cursorX + blockHW.width - tab : cursorX,
          cursorY);
>>>>>>> 953fb9f1
      if (this.horizontalLayout_) {
        cursorX += blockHW.width + gaps[i];
      } else {
        cursorY += blockHW.height + gaps[i];
      }

      // Create an invisible rectangle under the block to act as a button.  Just
      // using the block as a button is poor, since blocks have holes in them.
      var rect = Blockly.createSvgElement('rect', {'fill-opacity': 0}, null);
      rect.tooltip = block;
      Blockly.Tooltip.bindMouseEvents(rect);
      // Add the rectangles under the blocks, so that the blocks' tooltips work.
      this.workspace_.getCanvas().insertBefore(rect, block.getSvgRoot());
      block.flyoutRect_ = rect;
      this.backgroundButtons_[i] = rect;

      this.addBlockListeners_(root, block, rect);
    } else if (item.type == 'button') {
      var button = item.button;
      var buttonSvg = button.createDom();
      button.moveTo(cursorX, cursorY);
      button.show();
      Blockly.bindEvent_(buttonSvg, 'mouseup', button, button.onMouseUp);

      this.buttons_.push(button);
      if (this.horizontalLayout_) {
        cursorX += (button.width + gaps[i]);
      } else {
        cursorY += button.height + gaps[i];
      }
    }
  }
};

/**
 * Create and place a checkbox corresponding to the given block.
 * @param {!Blockly.Block} block The block to associate the checkbox to.
 * @param {number} cursorX The x position of the cursor during this layout pass.
 * @param {number} cursorY The y position of the cursor during this layout pass.
 * @param {!{height: number, width: number}} blockHW The height and width of the
 *     block.
 * @private
 */
Blockly.Flyout.prototype.createCheckbox_ = function(block, cursorX, cursorY,
    blockHW) {
  var svgRoot = block.getSvgRoot();
  var extraSpace = this.CHECKBOX_SIZE + this.CHECKBOX_MARGIN;
  var checkboxRect = Blockly.createSvgElement('rect',
    {
      'class': 'blocklyFlyoutCheckbox',
      'height': this.CHECKBOX_SIZE,
      'width': this.CHECKBOX_SIZE,
      'x': this.RTL ? cursorX + blockHW.width + extraSpace :
          cursorX,
      'y': cursorY + blockHW.height / 2 -
          this.CHECKBOX_SIZE / 2
    }, null);
  var checkboxObj = {svgRoot: checkboxRect, clicked: false, block: block};
  block.flyoutCheckbox = checkboxObj;
  this.workspace_.getCanvas().insertBefore(checkboxRect, svgRoot);
  this.checkboxes_.push(checkboxObj);
};

/**
 * Respond to a click on a checkbox in the flyout.
 * @param {!Object} checkboxObj An object containing the svg element of the
 *    checkbox, a boolean for the state of the checkbox, and the block the
 *    checkbox is associated with.
 * @return {!Function} Function to call when checkbox is clicked.
 * @private
 */
Blockly.Flyout.prototype.checkboxClicked_ = function(checkboxObj) {
  return function(e) {
    checkboxObj.clicked = !checkboxObj.clicked;
    if (checkboxObj.clicked) {
      Blockly.addClass_((checkboxObj.svgRoot), 'checked');
    } else {
      Blockly.removeClass_((checkboxObj.svgRoot), 'checked');
    }
    // This event has been handled.  No need to bubble up to the document.
    e.stopPropagation();
    e.preventDefault();
  };
};

/**
 * Explicitly set the clicked state of the checkbox for the given block.
 * @param {string} blockId ID of block whose checkbox should be changed.
 * @param {boolean} clicked True if the box should be marked clicked.
 */
Blockly.Flyout.prototype.setCheckboxState = function(blockId, clicked) {
  var block = this.workspace_.getBlockById(blockId);
  if (!block) {
    throw 'No block found in the flyout for id ' + blockId;
  }
  var checkboxObj = block.flyoutCheckbox;
  checkboxObj.clicked = clicked;
  if (checkboxObj.clicked) {
    Blockly.addClass_((checkboxObj.svgRoot), 'checked');
  } else {
    Blockly.removeClass_((checkboxObj.svgRoot), 'checked');
  }
};

/**
 * Delete blocks and background buttons from a previous showing of the flyout.
 * @private
 */
Blockly.Flyout.prototype.clearOldBlocks_ = function() {
  // Delete any blocks from a previous showing.
  var oldBlocks = this.workspace_.getTopBlocks(false);
  for (var i = 0, block; block = oldBlocks[i]; i++) {
    if (block.workspace == this.workspace_) {
      block.dispose(false, false);
    }
  }
  // Delete any background buttons from a previous showing.
  for (var j = 0, rect; rect = this.backgroundButtons_[j]; j++) {
    goog.dom.removeNode(rect);
  }
  this.backgroundButtons_.length = 0;

  for (var i = 0, button; button = this.buttons_[i]; i++) {
    button.dispose();
  }
  this.buttons_.length = 0;

  // Do the same for checkboxes.
  for (var i = 0, elem; elem = this.checkboxes_[i]; i++) {
    elem.block.flyoutCheckbox = null;
    goog.dom.removeNode(elem.svgRoot);
  }
  this.checkboxes_ = [];
};

/**
 * Add listeners to a block that has been added to the flyout.
 * @param {Element} root The root node of the SVG group the block is in.
 * @param {!Blockly.Block} block The block to add listeners for.
 * @param {!Element} rect The invisible rectangle under the block that acts as
 *     a button for that block.
 * @private
 */
Blockly.Flyout.prototype.addBlockListeners_ = function(root, block, rect) {
  if (this.autoClose) {
    this.listeners_.push(Blockly.bindEvent_(root, 'mousedown', null,
        this.createBlockFunc_(block)));
    this.listeners_.push(Blockly.bindEvent_(rect, 'mousedown', null,
        this.createBlockFunc_(block)));
  } else {
    this.listeners_.push(Blockly.bindEvent_(root, 'mousedown', null,
        this.blockMouseDown_(block)));
    this.listeners_.push(Blockly.bindEvent_(rect, 'mousedown', null,
        this.blockMouseDown_(block)));
  }
  this.listeners_.push(Blockly.bindEvent_(root, 'mouseover', block,
      block.addSelect));
  this.listeners_.push(Blockly.bindEvent_(root, 'mouseout', block,
      block.removeSelect));
  this.listeners_.push(Blockly.bindEvent_(rect, 'mouseover', block,
      block.addSelect));
  this.listeners_.push(Blockly.bindEvent_(rect, 'mouseout', block,
      block.removeSelect));

  if (block.flyoutCheckbox) {
    this.listeners_.push(Blockly.bindEvent_(block.flyoutCheckbox.svgRoot,
        'mousedown', null, this.checkboxClicked_(block.flyoutCheckbox)));
  }
};

/**
 * Handle a mouse-down on an SVG block in a non-closing flyout.
 * @param {!Blockly.Block} block The flyout block to copy.
 * @return {!Function} Function to call when block is clicked.
 * @private
 */
Blockly.Flyout.prototype.blockMouseDown_ = function(block) {
  var flyout = this;
  return function(e) {
    flyout.dragMode_ = Blockly.DRAG_NONE;
    Blockly.terminateDrag_();
    Blockly.WidgetDiv.hide(true);
    Blockly.DropDownDiv.hideWithoutAnimation();
    Blockly.hideChaff();
    if (Blockly.isRightButton(e)) {
      // Right-click.
      block.showContextMenu_(e);
    } else {
      // Left-click (or middle click)
      Blockly.Css.setCursor(Blockly.Css.Cursor.CLOSED);
      // Record the current mouse position.
      flyout.startDragMouseY_ = e.clientY;
      flyout.startDragMouseX_ = e.clientX;
      Blockly.Flyout.startDownEvent_ = e;
      Blockly.Flyout.startBlock_ = block;
      Blockly.Flyout.startFlyout_ = flyout;
      Blockly.Flyout.onMouseUpWrapper_ = Blockly.bindEvent_(document,
          'mouseup', flyout, flyout.onMouseUp_);
      Blockly.Flyout.onMouseMoveBlockWrapper_ = Blockly.bindEvent_(document,
          'mousemove', flyout, flyout.onMouseMoveBlock_);
    }
    // This event has been handled.  No need to bubble up to the document.
    e.stopPropagation();
    e.preventDefault();
  };
};

/**
 * Mouse down on the flyout background.  Start a scroll drag.
 * @param {!Event} e Mouse down event.
 * @private
 */
Blockly.Flyout.prototype.onMouseDown_ = function(e) {
  this.dragMode_ = Blockly.DRAG_FREE;
  if (Blockly.isRightButton(e)) {
    return;
  }
  Blockly.WidgetDiv.hide(true);
  Blockly.DropDownDiv.hideWithoutAnimation();
  Blockly.hideChaff(true);
  this.dragMode_ = Blockly.DRAG_FREE;
  this.startDragMouseY_ = e.clientY;
  this.startDragMouseX_ = e.clientX;
  Blockly.Flyout.startFlyout_ = this;
  Blockly.Flyout.onMouseMoveWrapper_ = Blockly.bindEvent_(document, 'mousemove',
      this, this.onMouseMove_);
  Blockly.Flyout.onMouseUpWrapper_ = Blockly.bindEvent_(document, 'mouseup',
      this, Blockly.Flyout.terminateDrag_);
  // This event has been handled.  No need to bubble up to the document.
  e.preventDefault();
  e.stopPropagation();
};

/**
 * Handle a mouse-up anywhere in the SVG pane.  Is only registered when a
 * block is clicked.  We can't use mouseUp on the block since a fast-moving
 * cursor can briefly escape the block before it catches up.
 * @param {!Event} e Mouse up event.
 * @private
 */
Blockly.Flyout.prototype.onMouseUp_ = function(/*e*/) {
  if (!this.workspace_.isDragging()) {
    if (this.autoClose) {
      this.createBlockFunc_(Blockly.Flyout.startBlock_)(
          Blockly.Flyout.startDownEvent_);
    } else if (!Blockly.WidgetDiv.isVisible()) {
      Blockly.Events.fire(
          new Blockly.Events.Ui(Blockly.Flyout.startBlock_, 'click',
                                undefined, undefined));
    }
  }
  Blockly.terminateDrag_();
};

/**
 * Handle a mouse-move to vertically drag the flyout.
 * @param {!Event} e Mouse move event.
 * @private
 */
Blockly.Flyout.prototype.onMouseMove_ = function(e) {
  var metrics = this.getMetrics_();
  if (this.horizontalLayout_) {
    if (metrics.contentWidth - metrics.viewWidth < 0) {
      return;
    }
    var dx = e.clientX - this.startDragMouseX_;
    this.startDragMouseX_ = e.clientX;
    var x = metrics.viewLeft - dx;
    x = goog.math.clamp(x, 0, metrics.contentWidth - metrics.viewWidth);
    this.scrollbar_.set(x);
  } else {
    if (metrics.contentHeight - metrics.viewHeight < 0) {
      return;
    }
    var dy = e.clientY - this.startDragMouseY_;
    this.startDragMouseY_ = e.clientY;
    var y = metrics.viewTop - dy;
    y = goog.math.clamp(y, 0, metrics.contentHeight - metrics.viewHeight);
    this.scrollbar_.set(y);
  }
};

/**
 * Mouse button is down on a block in a non-closing flyout.  Create the block
 * if the mouse moves beyond a small radius.  This allows one to play with
 * fields without instantiating blocks that instantly self-destruct.
 * @param {!Event} e Mouse move event.
 * @private
 */
Blockly.Flyout.prototype.onMouseMoveBlock_ = function(e) {
  if (e.type == 'mousemove' && e.clientX <= 1 && e.clientY == 0 &&
      e.button == 0) {
    /* HACK:
     Safari Mobile 6.0 and Chrome for Android 18.0 fire rogue mousemove events
     on certain touch actions. Ignore events with these signatures.
     This may result in a one-pixel blind spot in other browsers,
     but this shouldn't be noticeable. */
    e.stopPropagation();
    return;
  }
  var dx = e.clientX - Blockly.Flyout.startDownEvent_.clientX;
  var dy = e.clientY - Blockly.Flyout.startDownEvent_.clientY;
  var createBlock = this.determineDragIntention_(dx, dy);
  if (createBlock) {
    this.createBlockFunc_(Blockly.Flyout.startBlock_)(
        Blockly.Flyout.startDownEvent_);
  } else if (this.dragMode_ == Blockly.DRAG_FREE) {
    // Do a scroll.
    this.onMouseMove_(e);
  }
  e.stopPropagation();
};

/**
 * Determine the intention of a drag.
 * Updates dragMode_ based on a drag delta and the current mode,
 * and returns true if we should create a new block.
 * @param {number} dx X delta of the drag.
 * @param {number} dy Y delta of the drag.
 * @return {boolean} True if a new block should be created.
 * @private
 */
Blockly.Flyout.prototype.determineDragIntention_ = function(dx, dy) {
  if (this.dragMode_ == Blockly.DRAG_FREE) {
    // Once in free mode, always stay in free mode and never create a block.
    return false;
  }
  var dragDistance = Math.sqrt(dx * dx + dy * dy);
  if (dragDistance < this.DRAG_RADIUS) {
    // Still within the sticky drag radius.
    this.dragMode_ = Blockly.DRAG_STICKY;
    return false;
  } else {
    if (this.isDragTowardWorkspace_(dx, dy) || !this.scrollbar_.isVisible()) {
      // Immediately create a block.
      return true;
    } else {
      // Immediately move to free mode - the drag is away from the workspace.
      this.dragMode_ = Blockly.DRAG_FREE;
      return false;
    }
  }
};

/**
 * Determine if a drag delta is toward the workspace, based on the position
 * and orientation of the flyout. This is used in determineDragIntention_ to
 * determine if a new block should be created or if the flyout should scroll.
 * @param {number} dx X delta of the drag.
 * @param {number} dy Y delta of the drag.
 * @return {boolean} true if the drag is toward the workspace.
 * @private
 */
Blockly.Flyout.prototype.isDragTowardWorkspace_ = function(dx, dy) {
  // Direction goes from -180 to 180, with 0 toward the right and 90 on top.
  var dragDirection = Math.atan2(dy, dx) / Math.PI * 180;

  var draggingTowardWorkspace = false;
  var range = this.dragAngleRange_;
  if (this.horizontalLayout_) {
    if (this.toolboxPosition_ == Blockly.TOOLBOX_AT_TOP) {
      // Horizontal at top.
      if (dragDirection < 90 + range && dragDirection > 90 - range) {
        draggingTowardWorkspace = true;
      }
    } else {
      // Horizontal at bottom.
      if (dragDirection > -90 - range && dragDirection < -90 + range) {
        draggingTowardWorkspace = true;
      }
    }
  } else {
    if (this.toolboxPosition_ == Blockly.TOOLBOX_AT_LEFT) {
      // Vertical at left.
      if (dragDirection < range && dragDirection > -range) {
        draggingTowardWorkspace = true;
      }
    } else {
      // Vertical at right.
      if (dragDirection < -180 + range || dragDirection > 180 - range) {
        draggingTowardWorkspace = true;
      }
    }
  }
  return draggingTowardWorkspace;
};

/**
 * Create a copy of this block on the workspace.
 * @param {!Blockly.Block} originBlock The flyout block to copy.
 * @return {!Function} Function to call when block is clicked.
 * @private
 */
Blockly.Flyout.prototype.createBlockFunc_ = function(originBlock) {
  var flyout = this;
  return function(e) {
    // Hide drop-downs and animating WidgetDiv immediately
    Blockly.WidgetDiv.hide(true);
    Blockly.DropDownDiv.hideWithoutAnimation();
    if (Blockly.isRightButton(e)) {
      // Right-click.  Don't create a block, let the context menu show.
      return;
    }
    if (originBlock.disabled) {
      // Beyond capacity.
      return;
    }
    Blockly.Events.disable();
    try {
      var block = flyout.placeNewBlock_(originBlock);
    } finally {
      Blockly.Events.enable();
    }
    if (Blockly.Events.isEnabled()) {
      Blockly.Events.setGroup(true);
      Blockly.Events.fire(new Blockly.Events.Create(block));
    }
    if (flyout.autoClose) {
      flyout.hide();
    }
    // Start a dragging operation on the new block.
    block.onMouseDown_(e);
    Blockly.dragMode_ = Blockly.DRAG_FREE;
    block.setDragging_(true);
    block.moveToDragSurface_();
  };
};

/**
 * Copy a block from the flyout to the workspace and position it correctly.
 * @param {!Blockly.Block} originBlock The flyout block to copy..
 * @return {!Blockly.Block} The new block in the main workspace.
 * @private
 */
Blockly.Flyout.prototype.placeNewBlock_ = function(originBlock) {
  var targetWorkspace = this.targetWorkspace_;
  var svgRootOld = originBlock.getSvgRoot();
  if (!svgRootOld) {
    throw 'originBlock is not rendered.';
  }
  // Figure out where the original block is on the screen, relative to the upper
  // left corner of the main workspace.
  var xyOld = Blockly.getSvgXY_(svgRootOld, targetWorkspace);
  // Take into account that the flyout might have been scrolled horizontally
  // (separately from the main workspace).
  // Generally a no-op in vertical mode but likely to happen in horizontal
  // mode.
  var scrollX = this.workspace_.scrollX;
  var scale = this.workspace_.scale;
  xyOld.x += scrollX / scale - scrollX;
  // If the flyout is on the right side, (0, 0) in the flyout is offset to
  // the right of (0, 0) in the main workspace.  Add an offset to take that
  // into account.
  if (this.toolboxPosition_ == Blockly.TOOLBOX_AT_RIGHT) {
    scrollX = targetWorkspace.getMetrics().viewWidth - this.width_;
    scale = targetWorkspace.scale;
    // Scale the scroll (getSvgXY_ did not do this).
    xyOld.x += scrollX / scale - scrollX;
  }

  // Take into account that the flyout might have been scrolled vertically
  // (separately from the main workspace).
  // Generally a no-op in horizontal mode but likely to happen in vertical
  // mode.
  var scrollY = this.workspace_.scrollY;
  scale = this.workspace_.scale;
  xyOld.y += scrollY / scale - scrollY;
  // If the flyout is on the bottom, (0, 0) in the flyout is offset to be below
  // (0, 0) in the main workspace.  Add an offset to take that into account.
  if (this.toolboxPosition_ == Blockly.TOOLBOX_AT_BOTTOM) {
    scrollY = targetWorkspace.getMetrics().viewHeight - this.height_;
    scale = targetWorkspace.scale;
    xyOld.y += scrollY / scale - scrollY;
  }

  // Create the new block by cloning the block in the flyout (via XML).
  var xml = Blockly.Xml.blockToDom(originBlock);
  var block = Blockly.Xml.domToBlock(xml, targetWorkspace);
  var svgRootNew = block.getSvgRoot();
  if (!svgRootNew) {
    throw 'block is not rendered.';
  }
  // Figure out where the new block got placed on the screen, relative to the
  // upper left corner of the workspace.  This may not be the same as the
  // original block because the flyout's origin may not be the same as the
  // main workspace's origin.
  var xyNew = Blockly.getSvgXY_(svgRootNew, targetWorkspace);
  // Scale the scroll (getSvgXY_ did not do this).
  xyNew.x +=
      targetWorkspace.scrollX / targetWorkspace.scale - targetWorkspace.scrollX;
  xyNew.y +=
      targetWorkspace.scrollY / targetWorkspace.scale - targetWorkspace.scrollY;
  // If the flyout is collapsible and the workspace can't be scrolled.
  if (targetWorkspace.toolbox_ && !targetWorkspace.scrollbar) {
    xyNew.x += targetWorkspace.toolbox_.getWidth() / targetWorkspace.scale;
    xyNew.y += targetWorkspace.toolbox_.getHeight() / targetWorkspace.scale;
  }

  // Move the new block to where the old block is.
  block.moveBy(xyOld.x - xyNew.x, xyOld.y - xyNew.y);
  return block;
};

/**
 * Return the deletion rectangle for this flyout in viewport coordinates.
 * @return {goog.math.Rect} Rectangle in which to delete.
 */
Blockly.Flyout.prototype.getClientRect = function() {
  if (!this.svgGroup_) {
    return null;
  }

  var flyoutRect = this.svgGroup_.getBoundingClientRect();
  // BIG_NUM is offscreen padding so that blocks dragged beyond the shown flyout
  // area are still deleted.  Must be larger than the largest screen size,
  // but be smaller than half Number.MAX_SAFE_INTEGER (not available on IE).
  var BIG_NUM = 1000000000;
  var x = flyoutRect.left;
  var y = flyoutRect.top;
  var width = flyoutRect.width;
  var height = flyoutRect.height;

  if (this.toolboxPosition_ == Blockly.TOOLBOX_AT_TOP) {
    return new goog.math.Rect(-BIG_NUM, y - BIG_NUM, BIG_NUM * 2,
        BIG_NUM + height);
  } else if (this.toolboxPosition_ == Blockly.TOOLBOX_AT_BOTTOM) {
    return new goog.math.Rect(-BIG_NUM, y, BIG_NUM * 2,
        BIG_NUM + height);
  } else if (this.toolboxPosition_ == Blockly.TOOLBOX_AT_LEFT) {
    return new goog.math.Rect(x - BIG_NUM, -BIG_NUM, BIG_NUM + width,
        BIG_NUM * 2);
  } else {  // Right
    return new goog.math.Rect(x, -BIG_NUM, BIG_NUM + width, BIG_NUM * 2);
  }
};

/**
 * Stop binding to the global mouseup and mousemove events.
 * @private
 */
Blockly.Flyout.terminateDrag_ = function() {
  this.dragMode_ = Blockly.DRAG_NONE;
  if (Blockly.Flyout.startFlyout_) {
    Blockly.Flyout.startFlyout_.dragMode_ = Blockly.DRAG_NONE;
  }
  if (Blockly.Flyout.onMouseUpWrapper_) {
    Blockly.unbindEvent_(Blockly.Flyout.onMouseUpWrapper_);
    Blockly.Flyout.onMouseUpWrapper_ = null;
  }
  if (Blockly.Flyout.onMouseMoveBlockWrapper_) {
    Blockly.unbindEvent_(Blockly.Flyout.onMouseMoveBlockWrapper_);
    Blockly.Flyout.onMouseMoveBlockWrapper_ = null;
  }
  if (Blockly.Flyout.onMouseMoveWrapper_) {
    Blockly.unbindEvent_(Blockly.Flyout.onMouseMoveWrapper_);
    Blockly.Flyout.onMouseMoveWrapper_ = null;
  }
  Blockly.Flyout.startDownEvent_ = null;
  Blockly.Flyout.startBlock_ = null;
  Blockly.Flyout.startFlyout_ = null;
};

/**
 * Compute height of flyout.  Position button under each block.
 * For RTL: Lay out the blocks right-aligned.
 * @param {!Array<!Blockly.Block>} blocks The blocks to reflow.
 */
Blockly.Flyout.prototype.reflowHorizontal = function(blocks) {
  this.workspace_.scale = this.targetWorkspace_.scale;
  var flyoutHeight = 0;
  for (var i = 0, block; block = blocks[i]; i++) {
    flyoutHeight = Math.max(flyoutHeight, block.getHeightWidth().height);
  }
  flyoutHeight += this.MARGIN * 1.5;
  flyoutHeight *= this.workspace_.scale;
  flyoutHeight += Blockly.Scrollbar.scrollbarThickness;
  if (this.height_ != flyoutHeight) {
    for (var i = 0, block; block = blocks[i]; i++) {
      var blockHW = block.getHeightWidth();
      if (block.flyoutRect_) {
        block.flyoutRect_.setAttribute('width', blockHW.width);
        block.flyoutRect_.setAttribute('height', blockHW.height);
        // Rectangles behind blocks with output tabs are shifted a bit.
        var blockXY = block.getRelativeToSurfaceXY();
        block.flyoutRect_.setAttribute('y', blockXY.y);
        block.flyoutRect_.setAttribute('x',
            this.RTL ? blockXY.x - blockHW.width : blockXY.x);
        // For hat blocks we want to shift them down by the hat height
        // since the y coordinate is the corner, not the top of the hat.
        var hatOffset =
            block.startHat_ ? Blockly.BlockSvg.START_HAT_HEIGHT : 0;
        if (hatOffset) {
          block.moveBy(0, hatOffset);
        }
        block.flyoutRect_.setAttribute('y', blockXY.y);
      }
    }
    // Record the height for .getMetrics_ and .position.
    this.height_ = flyoutHeight;
    // Call this since it is possible the trash and zoom buttons need
    // to move. e.g. on a bottom positioned flyout when zoom is clicked.
    this.targetWorkspace_.resize();
  }
};

/**
 * Compute width of flyout.  Position button under each block.
 * For RTL: Lay out the blocks right-aligned.
 * @param {!Array<!Blockly.Block>} blocks The blocks to reflow.
 */
Blockly.Flyout.prototype.reflowVertical = function(blocks) {
  this.workspace_.scale = this.targetWorkspace_.scale;
  var flyoutWidth = 0;
  for (var i = 0, block; block = blocks[i]; i++) {
    var width = block.getHeightWidth().width;
    if (block.flyoutCheckbox) {
      width += this.CHECKBOX_SIZE + this.CHECKBOX_MARGIN;
    }
    flyoutWidth = Math.max(flyoutWidth, width);
  }
  for (var i = 0, button; button = this.buttons_[i]; i++) {
    flyoutWidth = Math.max(flyoutWidth, button.width);
  }
  flyoutWidth += this.MARGIN * 1.5;
  flyoutWidth *= this.workspace_.scale;
  flyoutWidth += Blockly.Scrollbar.scrollbarThickness;
  if (this.width_ != flyoutWidth) {
    for (var i = 0, block; block = blocks[i]; i++) {
      var blockHW = block.getHeightWidth();
      if (this.RTL) {
        // With the flyoutWidth known, right-align the blocks.
        var oldX = block.getRelativeToSurfaceXY().x;
        var newX = flyoutWidth / this.workspace_.scale - this.MARGIN;
        if (block.flyoutCheckbox) {
          var checkboxX = flyoutWidth / this.workspace_.scale -
              this.CHECKBOX_SIZE - this.CHECKBOX_MARGIN;
          block.flyoutCheckbox.svgRoot.setAttribute('x', checkboxX);
          newX -= (this.CHECKBOX_SIZE + this.CHECKBOX_MARGIN);
        }
        block.moveBy(newX - oldX, 0);
      }
      if (block.flyoutRect_) {
        block.flyoutRect_.setAttribute('width', blockHW.width);
        block.flyoutRect_.setAttribute('height', blockHW.height);
        // Blocks with output tabs are shifted a bit.
        var blockXY = block.getRelativeToSurfaceXY();
        block.flyoutRect_.setAttribute('x',
            this.RTL ? blockXY.x - blockHW.width : blockXY.x);
        // For hat blocks we want to shift them down by the hat height
        // since the y coordinate is the corner, not the top of the hat.
        var hatOffset =
            block.startHat_ ? Blockly.BlockSvg.START_HAT_HEIGHT : 0;
        if (hatOffset) {
          block.moveBy(0, hatOffset);
        }
        block.flyoutRect_.setAttribute('y', blockXY.y);
      }
    }
    // Record the width for .getMetrics_ and .position.
    this.width_ = flyoutWidth;
    // Call this since it is possible the trash and zoom buttons need
    // to move. e.g. on a bottom positioned flyout when zoom is clicked.
    this.targetWorkspace_.resize();
  }
};

/**
 * Reflow blocks and their buttons.
 */
Blockly.Flyout.prototype.reflow = function() {
  if (this.reflowWrapper_) {
    this.workspace_.removeChangeListener(this.reflowWrapper_);
  }
  var blocks = this.workspace_.getTopBlocks(false);
  if (this.horizontalLayout_) {
    this.reflowHorizontal(blocks);
  } else {
    this.reflowVertical(blocks);
  }
  if (this.reflowWrapper_) {
    this.workspace_.addChangeListener(this.reflowWrapper_);
  }
};<|MERGE_RESOLUTION|>--- conflicted
+++ resolved
@@ -823,14 +823,8 @@
         this.createCheckbox_(block, cursorX, cursorY, blockHW);
         moveX += this.CHECKBOX_SIZE + this.CHECKBOX_MARGIN;
       }
-<<<<<<< HEAD
-      block.moveBy(moveX, cursorY);
-
-=======
       block.moveBy((this.horizontalLayout_ && this.RTL) ?
-          cursorX + blockHW.width - tab : cursorX,
-          cursorY);
->>>>>>> 953fb9f1
+          cursorX + blockHW.width : cursorX, cursorY);
       if (this.horizontalLayout_) {
         cursorX += blockHW.width + gaps[i];
       } else {
