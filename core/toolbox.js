/**
 * @license
 * Visual Blocks Editor
 *
 * Copyright 2011 Google Inc.
 * https://developers.google.com/blockly/
 *
 * Licensed under the Apache License, Version 2.0 (the "License");
 * you may not use this file except in compliance with the License.
 * You may obtain a copy of the License at
 *
 *   http://www.apache.org/licenses/LICENSE-2.0
 *
 * Unless required by applicable law or agreed to in writing, software
 * distributed under the License is distributed on an "AS IS" BASIS,
 * WITHOUT WARRANTIES OR CONDITIONS OF ANY KIND, either express or implied.
 * See the License for the specific language governing permissions and
 * limitations under the License.
 */

/**
 * @fileoverview Toolbox from whence to create blocks.
 * @author fraser@google.com (Neil Fraser)
 */
'use strict';

goog.provide('Blockly.Toolbox');

<<<<<<< HEAD
goog.require('Blockly.Flyout');
goog.require('Blockly.Touch');
=======
goog.require('Blockly.VerticalFlyout');
goog.require('Blockly.HorizontalFlyout');
>>>>>>> 095f99ac
goog.require('goog.dom');
goog.require('goog.dom.TagName');
goog.require('goog.events');
goog.require('goog.events.BrowserFeature');
goog.require('goog.html.SafeHtml');
goog.require('goog.html.SafeStyle');
goog.require('goog.math.Rect');
goog.require('goog.style');
goog.require('goog.ui.tree.TreeControl');
goog.require('goog.ui.tree.TreeNode');


/**
 * Class for a Toolbox.
 * Creates the toolbox's DOM.
 * @param {!Blockly.Workspace} workspace The workspace in which to create new
 *     blocks.
 * @constructor
 */
Blockly.Toolbox = function(workspace) {
  /**
   * @type {!Blockly.Workspace}
   * @private
   */
  this.workspace_ = workspace;

  /**
   * Whether toolbox categories should be represented by icons instead of text.
   * @type {boolean}
   * @private
   */
  this.iconic_ = false;

  /**
   * Is RTL vs LTR.
   * @type {boolean}
   */
  this.RTL = workspace.options.RTL;

  /**
   * Whether the toolbox should be laid out horizontally.
   * @type {boolean}
   * @private
   */
  this.horizontalLayout_ = workspace.options.horizontalLayout;

  /**
   * Position of the toolbox and flyout relative to the workspace.
   * @type {number}
   */
  this.toolboxPosition = workspace.options.toolboxPosition;

};

/**
 * Width of the toolbox, which changes only in vertical layout.
 * @type {number}
 */
Blockly.Toolbox.prototype.width = 250;

/**
 * Height of the toolbox, which changes only in horizontal layout.
 * @type {number}
 */
Blockly.Toolbox.prototype.height = 0;

Blockly.Toolbox.prototype.selectedItem_ = null;

/**
 * Initializes the toolbox.
 */
Blockly.Toolbox.prototype.init = function() {
  var workspace = this.workspace_;
  var svg = this.workspace_.getParentSvg();

  // Create an HTML container for the Toolbox menu.
  this.HtmlDiv =
      goog.dom.createDom(goog.dom.TagName.DIV, 'blocklyToolboxDiv');
  this.HtmlDiv.setAttribute('dir', workspace.RTL ? 'RTL' : 'LTR');
  svg.parentNode.insertBefore(this.HtmlDiv, svg);

  // Clicking on toolbox closes popups.
  Blockly.bindEvent_(this.HtmlDiv, 'mousedown', this,
      function(e) {
        Blockly.DropDownDiv.hide();
        if (Blockly.isRightButton(e) || e.target == this.HtmlDiv) {
          // Close flyout.
          Blockly.hideChaff(false);
        } else {
          // Just close popups.
          Blockly.hideChaff(true);
        }
        Blockly.Touch.clearTouchIdentifier();  // Don't block future drags.
      });
  var workspaceOptions = {
    disabledPatternId: workspace.options.disabledPatternId,
    parentWorkspace: workspace,
    RTL: workspace.RTL,
    horizontalLayout: workspace.horizontalLayout,
    toolboxPosition: workspace.options.toolboxPosition
  };

  if (workspace.horizontalLayout) {
    this.flyout_ = new Blockly.HorizontalFlyout(workspaceOptions);
  } else {
    this.flyout_ = new Blockly.VerticalFlyout(workspaceOptions);
  }
  this.flyout_.setParentToolbox(this);

  this.categoryMenu_ = new Blockly.Toolbox.CategoryMenu(this, this.HtmlDiv);

  goog.dom.insertSiblingAfter(this.flyout_.createDom(), workspace.svgGroup_);
  this.flyout_.init(workspace);
<<<<<<< HEAD
  this.flyout_.hide();

  this.config_['cleardotPath'] = workspace.options.pathToMedia + '1x1.gif';
  this.config_['cssCollapsedFolderIcon'] =
      'blocklyTreeIconClosed' + (workspace.RTL ? 'Rtl' : 'Ltr');
  var tree = new Blockly.Toolbox.TreeControl(this, this.config_);
  this.tree_ = tree;
  tree.setShowRootNode(false);
  tree.setShowLines(false);
  tree.setShowExpandIcons(false);
  tree.setSelectedItem(null);
  var openNode = this.populate_(workspace.options.languageTree);
  tree.render(this.HtmlDiv);
  if (openNode) {
    tree.setSelectedItem(openNode);
  }
  this.addColour_();
=======
  this.populate_(workspace.options.languageTree);
>>>>>>> 095f99ac
  this.position();
};

/**
 * Dispose of this toolbox.
 */
Blockly.Toolbox.prototype.dispose = function() {
  this.flyout_.dispose();
  this.categoryMenu_.dispose();
  this.categoryMenu_ = null;
  goog.dom.removeNode(this.HtmlDiv);
  this.workspace_ = null;
  this.lastCategory_ = null;
};

/**
 * Get the width of the toolbox.
 * @return {number} The width of the toolbox.
 */
Blockly.Toolbox.prototype.getWidth = function() {
  return this.width;
};

/**
 * Get the height of the toolbox.
 * @return {number} The width of the toolbox.
 */
Blockly.Toolbox.prototype.getHeight = function() {
  return this.categoryMenu_ ? this.categoryMenu_.getHeight() : 0;
};

/**
 * Move the toolbox to the edge.
 */
Blockly.Toolbox.prototype.position = function() {
  var treeDiv = this.HtmlDiv;
  if (!treeDiv) {
    // Not initialized yet.
    return;
  }
  var svg = this.workspace_.getParentSvg();
  var svgSize = Blockly.svgSize(svg);
  if (this.horizontalLayout_) {
    treeDiv.style.left = '0';
    treeDiv.style.height = 'auto';
    treeDiv.style.width = svgSize.width + 'px';
    this.height = treeDiv.offsetHeight;
    if (this.toolboxPosition == Blockly.TOOLBOX_AT_TOP) {  // Top
      treeDiv.style.top = '0';
    } else {  // Bottom
      treeDiv.style.bottom = '0';
    }
  } else {
    if (this.toolboxPosition == Blockly.TOOLBOX_AT_RIGHT) {  // Right
      treeDiv.style.right = '0';
    } else {  // Left
      treeDiv.style.left = '0';
    }
    treeDiv.style.height = this.getHeight() + 'px';
    treeDiv.style.width = this.width + 'px';
    //this.width = treeDiv.offsetWidth;
  }
  this.flyout_.position();
};

/**
 * Fill the toolbox with categories and blocks.
 * @param {!Node} newTree DOM tree of blocks.
 * @return {Node} Tree node to open at startup (or null).
 * @private
 */
Blockly.Toolbox.prototype.populate_ = function(newTree) {
<<<<<<< HEAD
  this.tree_.removeChildren();  // Delete any existing content.
  this.tree_.blocks = [];
  this.hasColours_ = false;
  var openNode =
    this.syncTrees_(newTree, this.tree_, this.iconic_,
       this.workspace_.options.pathToMedia);

  if (this.tree_.blocks.length) {
    throw 'Toolbox cannot have both blocks and categories in the root level.';
  }

  // Fire a resize event since the toolbox may have changed width and height.
  this.workspace_.resizeContents();
  return openNode;
=======
  this.categoryMenu_.populate(newTree);
  this.setSelectedItem(this.categoryMenu_.categories_[0]);

  // this.tree_.blocks = [];
  // this.hasColours_ = false;
  // this.syncTrees_(newTree, this.tree_, this.iconic_,
  //     this.workspace_.options.pathToMedia);

  // if (this.tree_.blocks.length) {
  //   throw 'Toolbox cannot have both blocks and categories in the root level.';
  // }

  // Fire a resize event since the toolbox may have changed width and height.
//  Blockly.resizeSvgContents(this.workspace_);
>>>>>>> 095f99ac
};

/**
 * Sync trees of the toolbox.
 * @param {Node} treeIn DOM tree of blocks, or null.
<<<<<<< HEAD
 * @param {Blockly.Toolbox.TreeControl} treeOut Blockly toolbox tree to sync.
 * @param {boolean} iconic Whether the toolbox uses icons.
 * @param {string} pathToMedia Media path for the toolbox.
 * @return {Node} Tree node to open at startup (or null).
=======
 * @param {Blockly.Toolbox.Contents} treeOut
 * @param {string} pathToMedia
>>>>>>> 095f99ac
 * @private
 */
Blockly.Toolbox.prototype.syncTrees_ = function(treeIn, treeOut, iconic,
    pathToMedia) {
  var openNode = null;
  var lastElement = null;
  for (var i = 0, childIn; childIn = treeIn.childNodes[i]; i++) {
    if (!childIn.tagName) {
      // Skip over text.
      continue;
    }
    switch (childIn.tagName.toUpperCase()) {
      case 'CATEGORY':
        if (iconic && childIn.getAttribute('icon')) {
          var childOut = this.tree_.createNode(childIn.getAttribute('name'),
              pathToMedia + childIn.getAttribute('icon'));
        } else {
          var childOut = this.tree_.createNode(childIn.getAttribute('name'),
              null);
        }
        childOut.blocks = [];
        treeOut.add(childOut);
        var custom = childIn.getAttribute('custom');
        if (custom) {
          // Variables and procedures are special dynamic categories.
          childOut.blocks = custom;
        } else {
          var newOpenNode = this.syncTrees_(childIn, childOut, iconic,
              pathToMedia);
          if (newOpenNode) {
            openNode = newOpenNode;
          }
        }
        var colour = childIn.getAttribute('colour');
        if (goog.isString(colour)) {
          if (colour.match(/^#[0-9a-fA-F]{6}$/)) {
            childOut.hexColour = colour;
          } else {
            childOut.hexColour = Blockly.hueToRgb(colour);
          }
          this.hasColours_ = true;
        } else {
          childOut.hexColour = '';
        }
        if (childIn.getAttribute('expanded') == 'true') {
          if (childOut.blocks.length) {
            // This is a category that directly contians blocks.
            // After the tree is rendered, open this category and show flyout.
            openNode = childOut;
          }
          childOut.setExpanded(true);
        } else {
          childOut.setExpanded(false);
        }
        lastElement = childIn;
        break;
      case 'SEP':
        if (lastElement) {
          if (lastElement.tagName.toUpperCase() == 'CATEGORY') {
            // Separator between two categories.
            // <sep></sep>
            treeOut.add(new Blockly.Toolbox.TreeSeparator(
                this.treeSeparatorConfig_));
          } else {
            // Change the gap between two blocks.
            // <sep gap="36"></sep>
            // The default gap is 24, can be set larger or smaller.
            // Note that a deprecated method is to add a gap to a block.
            // <block type="math_arithmetic" gap="8"></block>
            var newGap = parseFloat(childIn.getAttribute('gap'));
            if (!isNaN(newGap) && lastElement) {
              lastElement.setAttribute('gap', newGap);
            }
          }
        }
        break;
      case 'BLOCK':
      case 'SHADOW':
        treeOut.blocks.push(childIn);
        lastElement = childIn;
        break;
    }
  }
  return openNode;
};

/**
 * Recursively add colours to this toolbox.
 * @param {Blockly.Toolbox.TreeNode} opt_tree Starting point of tree.
 *     Defaults to the root node.
 * @private
 */
Blockly.Toolbox.prototype.addColour_ = function(opt_tree) {
  var tree = opt_tree || this.tree_;
  var children = tree.getChildren();
  for (var i = 0, child; child = children[i]; i++) {
    var element = child.getRowElement();
    if (element) {
      if (this.hasColours_) {
        var border = '8px solid ' + (child.hexColour || '#ddd');
      } else {
        var border = 'none';
      }
      if (this.RTL) {
        element.style.borderRight = border;
      } else {
        element.style.borderLeft = border;
      }
    }
    this.addColour_(child);
  }
};

/**
 * Unhighlight any previously specified option.
 */
Blockly.Toolbox.prototype.clearSelection = function() {
  this.setSelectedItem(null);
};

/**
 * Return the deletion rectangle for this toolbar in viewport coordinates.\
 * @return {goog.math.Rect} Rectangle in which to delete.
 */
Blockly.Toolbox.prototype.getClientRect = function() {
  if (!this.HtmlDiv) {
    return null;
  }

  // BIG_NUM is offscreen padding so that blocks dragged beyond the toolbox
  // area are still deleted.  Must be smaller than Infinity, but larger than
  // the largest screen size.
  var BIG_NUM = 10000000;
  var toolboxRect = this.HtmlDiv.getBoundingClientRect();

  var x = toolboxRect.left;
  var y = toolboxRect.top;
  var width = toolboxRect.width;
  var height = toolboxRect.height;

  // Assumes that the toolbox is on the SVG edge.  If this changes
  // (e.g. toolboxes in mutators) then this code will need to be more complex.
  if (this.toolboxPosition == Blockly.TOOLBOX_AT_LEFT) {
    return new goog.math.Rect(-BIG_NUM, -BIG_NUM, BIG_NUM + x + width,
        2 * BIG_NUM);
  } else if (this.toolboxPosition == Blockly.TOOLBOX_AT_RIGHT) {
    return new goog.math.Rect(x, -BIG_NUM, BIG_NUM + width, 2 * BIG_NUM);
  } else if (this.toolboxPosition == Blockly.TOOLBOX_AT_TOP) {
    return new goog.math.Rect(-BIG_NUM, -BIG_NUM, 2 * BIG_NUM,
        BIG_NUM + y + height);
  } else {  // Bottom
    return new goog.math.Rect(0, y, 2 * BIG_NUM, BIG_NUM + width);
  }
};

/**
 * Update the flyout's contents without closing it.  Should be used in response
 * to a change in one of the dynamic categories, such as variables or
 * procedures.
 */
Blockly.Toolbox.prototype.refreshSelection = function() {
  var selectedItem = this.getSelectedItem();
  if (selectedItem && selectedItem.getContents()) {
    this.flyout_.show(selectedItem.getContents());
  }
};

Blockly.Toolbox.prototype.getSelectedItem = function() {
  return this.selectedItem_;
};

<<<<<<< HEAD
/**
 * Adds touch handling to TreeControl.
 * @override
 */
Blockly.Toolbox.TreeControl.prototype.enterDocument = function() {
  Blockly.Toolbox.TreeControl.superClass_.enterDocument.call(this);

  var el = this.getElement();
  // Add touch handler.
  if (goog.events.BrowserFeature.TOUCH_ENABLED) {
    Blockly.bindEvent_(el, goog.events.EventType.TOUCHSTART, this,
        this.handleTouchEvent_);
=======
Blockly.Toolbox.prototype.setSelectedItem = function(item) {
  // item is a category
  this.selectedItem_ = item;
  if (this.selectedItem_ != null) {
    this.flyout_.show(item.getContents());
>>>>>>> 095f99ac
  }
};

Blockly.Toolbox.prototype.setSelectedItemFactory = function(item) {
  var selectedItem = item;
  return function() {
    this.setSelectedItem(selectedItem);
  };
};

Blockly.Toolbox.CategoryMenu = function(parent, parentHtml) {
  this.parent_ = parent;
  this.parentHtml_ = parentHtml;
  this.createDom();
  this.categories_ = [];
};

Blockly.Toolbox.CategoryMenu.prototype.getHeight = function() {
  return this.table.offsetHeight;
};

Blockly.Toolbox.CategoryMenu.prototype.createDom = function() {
  /*
  <table class="scratchCategoryMenu">
  </table>
  */
  this.table = goog.dom.createDom('table', 'scratchCategoryMenu');
  this.parentHtml_.appendChild(this.table);
};

/**
 * Fill the toolbox with categories and blocks.
 * @param {Node} domTree DOM tree of blocks, or null.
 */
Blockly.Toolbox.CategoryMenu.prototype.populate = function(domTree) {
  // TODO: Clean up/make sure things are clean.
  // TODO: Track last element, maybe.
  for (var i = 0, child; child = domTree.childNodes[i]; i++) {
    if (!child.tagName) {
      // skip it
      continue;
    }
    switch (child.tagName.toUpperCase()) {
      case 'CATEGORY':
        if (!(this.categories_.length % 2)) {
          var row = goog.dom.createDom('tr', 'scratchCategoryMenuRow');
          this.table.appendChild(row);
        }
        this.categories_.push(new Blockly.Toolbox.Category(this, row,
            child));
        break;
      case 'SEP':
        // TODO: deal with separators.
        break;
    }
  }
};

Blockly.Toolbox.CategoryMenu.prototype.dispose = function() {
  // Dispose of all the categories
  // then dispose of my own dom
};

<<<<<<< HEAD
/**
 * Expand or collapse the node on mouse click.
 * @param {!goog.events.BrowserEvent} e The browser event.
 * @override
 */
Blockly.Toolbox.TreeNode.prototype.onMouseDown = function(/*e*/) {
  // Expand icon.
  if (this.hasChildren() && this.isUserCollapsible_) {
    this.toggle();
    this.select();
  } else if (this.isSelected()) {
    this.getTree().setSelectedItem(null);
  } else {
    this.select();
=======
Blockly.Toolbox.Category = function(parent, parentHtml, domTree) {
  this.parent_ = parent;
  this.parentHtml_ = parentHtml;
  this.name_ = domTree.getAttribute('name');
  this.setColour(domTree);
  this.custom_ = domTree.getAttribute('custom');
  this.contents_ = [];
  if (!this.custom_) {
    this.parseContents_(domTree);
>>>>>>> 095f99ac
  }
  this.createDom();
};

<<<<<<< HEAD
/**
 * Supress the inherited double-click behaviour.
 * @param {!goog.events.BrowserEvent} e The browser event.
 * @override
 * @private
 */
Blockly.Toolbox.TreeNode.prototype.onDoubleClick_ = function(/*e*/) {
  // NOP.
=======
Blockly.Toolbox.Category.prototype.createDom = function() {
  // this.row_ = goog.dom.createDom('tr', 'scratchCategoryMenuRow');
  // this.parentHtml_.appendChild(this.row_);
  this.item_ = goog.dom.createDom('td',
      {'class': 'scratchCategoryMenuItem',
       'style': 'background-color:' + this.colour_
      },
      this.name_);
  this.parentHtml_.appendChild(this.item_);

// this.parent_.parent_ should be the toolbox.  Don't leave this line in this
// state.
  Blockly.bindEvent_(this.item_, 'mouseup', this.parent_.parent_,
    this.parent_.parent_.setSelectedItemFactory(this));
>>>>>>> 095f99ac
};

Blockly.Toolbox.Category.prototype.parseContents_ = function(domTree) {
  for (var i = 0, child; child = domTree.childNodes[i]; i++) {
    if (!child.tagName) {
      // Skip
      continue;
    }
    switch (child.tagName.toUpperCase()) {
      case 'BLOCK':
      case 'SHADOW':
      case 'BUTTON':
      case 'TEXT':
        this.contents_.push(child);
        break;
      default:
        break;
    }
  }
};

<<<<<<< HEAD
/**
 * A blank separator node in the tree.
 * @param {Object=} config The configuration for the tree. See
 *    goog.ui.tree.TreeControl.DefaultConfig. If not specified, a default config
 *    will be used.
 * @constructor
 * @extends {Blockly.Toolbox.TreeNode}
 */
Blockly.Toolbox.TreeSeparator = function(config) {
  Blockly.Toolbox.TreeNode.call(this, null, '', config);
=======
Blockly.Toolbox.Category.prototype.getContents = function() {
  return this.custom_ ? this.custom_ : this.contents_;
>>>>>>> 095f99ac
};

Blockly.Toolbox.Category.prototype.setColour = function(node) {
  var colour = node.getAttribute('colour');
  if (goog.isString(colour)) {
    if (colour.match(/^#[0-9a-fA-F]{6}$/)) {
      this.colour_ = colour;
    } else {
      this.colour_ = Blockly.hueToRgb(colour);
    }
    this.hasColours_ = true;
  } else {
    this.colour_ = '#000000';
  }
};<|MERGE_RESOLUTION|>--- conflicted
+++ resolved
@@ -26,13 +26,9 @@
 
 goog.provide('Blockly.Toolbox');
 
-<<<<<<< HEAD
-goog.require('Blockly.Flyout');
+goog.require('Blockly.HorizontalFlyout');
 goog.require('Blockly.Touch');
-=======
 goog.require('Blockly.VerticalFlyout');
-goog.require('Blockly.HorizontalFlyout');
->>>>>>> 095f99ac
 goog.require('goog.dom');
 goog.require('goog.dom.TagName');
 goog.require('goog.events');
@@ -146,27 +142,7 @@
 
   goog.dom.insertSiblingAfter(this.flyout_.createDom(), workspace.svgGroup_);
   this.flyout_.init(workspace);
-<<<<<<< HEAD
-  this.flyout_.hide();
-
-  this.config_['cleardotPath'] = workspace.options.pathToMedia + '1x1.gif';
-  this.config_['cssCollapsedFolderIcon'] =
-      'blocklyTreeIconClosed' + (workspace.RTL ? 'Rtl' : 'Ltr');
-  var tree = new Blockly.Toolbox.TreeControl(this, this.config_);
-  this.tree_ = tree;
-  tree.setShowRootNode(false);
-  tree.setShowLines(false);
-  tree.setShowExpandIcons(false);
-  tree.setSelectedItem(null);
-  var openNode = this.populate_(workspace.options.languageTree);
-  tree.render(this.HtmlDiv);
-  if (openNode) {
-    tree.setSelectedItem(openNode);
-  }
-  this.addColour_();
-=======
   this.populate_(workspace.options.languageTree);
->>>>>>> 095f99ac
   this.position();
 };
 
@@ -239,22 +215,6 @@
  * @private
  */
 Blockly.Toolbox.prototype.populate_ = function(newTree) {
-<<<<<<< HEAD
-  this.tree_.removeChildren();  // Delete any existing content.
-  this.tree_.blocks = [];
-  this.hasColours_ = false;
-  var openNode =
-    this.syncTrees_(newTree, this.tree_, this.iconic_,
-       this.workspace_.options.pathToMedia);
-
-  if (this.tree_.blocks.length) {
-    throw 'Toolbox cannot have both blocks and categories in the root level.';
-  }
-
-  // Fire a resize event since the toolbox may have changed width and height.
-  this.workspace_.resizeContents();
-  return openNode;
-=======
   this.categoryMenu_.populate(newTree);
   this.setSelectedItem(this.categoryMenu_.categories_[0]);
 
@@ -269,21 +229,17 @@
 
   // Fire a resize event since the toolbox may have changed width and height.
 //  Blockly.resizeSvgContents(this.workspace_);
->>>>>>> 095f99ac
 };
 
 /**
  * Sync trees of the toolbox.
  * @param {Node} treeIn DOM tree of blocks, or null.
-<<<<<<< HEAD
  * @param {Blockly.Toolbox.TreeControl} treeOut Blockly toolbox tree to sync.
  * @param {boolean} iconic Whether the toolbox uses icons.
  * @param {string} pathToMedia Media path for the toolbox.
  * @return {Node} Tree node to open at startup (or null).
-=======
  * @param {Blockly.Toolbox.Contents} treeOut
  * @param {string} pathToMedia
->>>>>>> 095f99ac
  * @private
  */
 Blockly.Toolbox.prototype.syncTrees_ = function(treeIn, treeOut, iconic,
@@ -455,26 +411,11 @@
   return this.selectedItem_;
 };
 
-<<<<<<< HEAD
-/**
- * Adds touch handling to TreeControl.
- * @override
- */
-Blockly.Toolbox.TreeControl.prototype.enterDocument = function() {
-  Blockly.Toolbox.TreeControl.superClass_.enterDocument.call(this);
-
-  var el = this.getElement();
-  // Add touch handler.
-  if (goog.events.BrowserFeature.TOUCH_ENABLED) {
-    Blockly.bindEvent_(el, goog.events.EventType.TOUCHSTART, this,
-        this.handleTouchEvent_);
-=======
 Blockly.Toolbox.prototype.setSelectedItem = function(item) {
   // item is a category
   this.selectedItem_ = item;
   if (this.selectedItem_ != null) {
     this.flyout_.show(item.getContents());
->>>>>>> 095f99ac
   }
 };
 
@@ -482,6 +423,7 @@
   var selectedItem = item;
   return function() {
     this.setSelectedItem(selectedItem);
+    Blockly.Touch.clearTouchIdentifier();
   };
 };
 
@@ -538,22 +480,6 @@
   // then dispose of my own dom
 };
 
-<<<<<<< HEAD
-/**
- * Expand or collapse the node on mouse click.
- * @param {!goog.events.BrowserEvent} e The browser event.
- * @override
- */
-Blockly.Toolbox.TreeNode.prototype.onMouseDown = function(/*e*/) {
-  // Expand icon.
-  if (this.hasChildren() && this.isUserCollapsible_) {
-    this.toggle();
-    this.select();
-  } else if (this.isSelected()) {
-    this.getTree().setSelectedItem(null);
-  } else {
-    this.select();
-=======
 Blockly.Toolbox.Category = function(parent, parentHtml, domTree) {
   this.parent_ = parent;
   this.parentHtml_ = parentHtml;
@@ -563,21 +489,10 @@
   this.contents_ = [];
   if (!this.custom_) {
     this.parseContents_(domTree);
->>>>>>> 095f99ac
   }
   this.createDom();
 };
 
-<<<<<<< HEAD
-/**
- * Supress the inherited double-click behaviour.
- * @param {!goog.events.BrowserEvent} e The browser event.
- * @override
- * @private
- */
-Blockly.Toolbox.TreeNode.prototype.onDoubleClick_ = function(/*e*/) {
-  // NOP.
-=======
 Blockly.Toolbox.Category.prototype.createDom = function() {
   // this.row_ = goog.dom.createDom('tr', 'scratchCategoryMenuRow');
   // this.parentHtml_.appendChild(this.row_);
@@ -590,9 +505,8 @@
 
 // this.parent_.parent_ should be the toolbox.  Don't leave this line in this
 // state.
-  Blockly.bindEvent_(this.item_, 'mouseup', this.parent_.parent_,
+  Blockly.bindEvent_(this.item_, 'mousedown', this.parent_.parent_,
     this.parent_.parent_.setSelectedItemFactory(this));
->>>>>>> 095f99ac
 };
 
 Blockly.Toolbox.Category.prototype.parseContents_ = function(domTree) {
@@ -614,21 +528,8 @@
   }
 };
 
-<<<<<<< HEAD
-/**
- * A blank separator node in the tree.
- * @param {Object=} config The configuration for the tree. See
- *    goog.ui.tree.TreeControl.DefaultConfig. If not specified, a default config
- *    will be used.
- * @constructor
- * @extends {Blockly.Toolbox.TreeNode}
- */
-Blockly.Toolbox.TreeSeparator = function(config) {
-  Blockly.Toolbox.TreeNode.call(this, null, '', config);
-=======
 Blockly.Toolbox.Category.prototype.getContents = function() {
   return this.custom_ ? this.custom_ : this.contents_;
->>>>>>> 095f99ac
 };
 
 Blockly.Toolbox.Category.prototype.setColour = function(node) {
