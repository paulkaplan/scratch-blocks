--- conflicted
+++ resolved
@@ -1,6 +1,5 @@
 # OSX
 .DS_Store
-<<<<<<< HEAD
 
 # NPM
 /node_modules
@@ -8,10 +7,8 @@
 
 # Localization / I18N
 common.pyc
-=======
 .settings
 .project
 *.pyc
 *.komodoproject
-/nbproject/private/
->>>>>>> cce9d7c8
+/nbproject/private/